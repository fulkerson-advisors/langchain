--- conflicted
+++ resolved
@@ -5,15 +5,14 @@
 import copy
 import pathlib
 import re
+from collections.abc import Iterator
 from io import StringIO
 from typing import (
     IO,
     TYPE_CHECKING,
     Any,
     Literal,
-    Optional,
     TypedDict,
-    Union,
     cast,
 )
 
@@ -25,10 +24,7 @@
 from langchain_text_splitters.character import RecursiveCharacterTextSplitter
 
 if TYPE_CHECKING:
-<<<<<<< HEAD
     from collections.abc import Callable, Iterable, Sequence
-=======
-    from collections.abc import Iterable, Iterator, Sequence
 
     from bs4.element import ResultSet
 
@@ -42,7 +38,6 @@
 try:
     from bs4 import BeautifulSoup, Tag
     from bs4.element import NavigableString, PageElement
->>>>>>> cc98fb9b
 
     _HAS_BS4 = True
 except ImportError:
@@ -82,7 +77,7 @@
 def _find_all_tags(
     tag: Tag,
     *,
-    name: Union[bool, str, list[str], None] = None,
+    name: bool | str | list[str] | None = None,
     recursive: bool = True,
 ) -> ResultSet[Tag]:
     return cast("ResultSet[Tag]", tag.find_all(name, recursive=recursive))
@@ -213,7 +208,7 @@
         response.raise_for_status()
         return self.split_text(response.text)
 
-    def split_text_from_file(self, file: Union[str, IO[str]]) -> list[Document]:
+    def split_text_from_file(self, file: str | IO[str]) -> list[Document]:
         """Split HTML content from a file into a list of Document objects.
 
         Args:
@@ -258,7 +253,7 @@
         active_headers: dict[str, tuple[str, int, int]] = {}
         current_chunk: list[str] = []
 
-        def finalize_chunk() -> Optional[Document]:
+        def finalize_chunk() -> Document | None:
             """Finalize the accumulated chunk into a single Document."""
             if not current_chunk:
                 return None
@@ -392,7 +387,7 @@
         return self.split_text_from_file(StringIO(text))
 
     def create_documents(
-        self, texts: list[str], metadatas: Optional[list[dict[Any, Any]]] = None
+        self, texts: list[str], metadatas: list[dict[Any, Any]] | None = None
     ) -> list[Document]:
         """Create documents from a list of texts."""
         metadatas_ = metadatas or [{}] * len(texts)
@@ -409,7 +404,7 @@
                 documents.append(new_doc)
         return documents
 
-    def split_html_by_headers(self, html_doc: str) -> list[dict[str, Optional[str]]]:
+    def split_html_by_headers(self, html_doc: str) -> list[dict[str, str | None]]:
         """Split an HTML document into sections based on specified header tags.
 
         This method uses BeautifulSoup to parse the HTML content and divides it into
@@ -577,21 +572,21 @@
         *,
         max_chunk_size: int = 1000,
         chunk_overlap: int = 0,
-        separators: Optional[list[str]] = None,
-        elements_to_preserve: Optional[list[str]] = None,
+        separators: list[str] | None = None,
+        elements_to_preserve: list[str] | None = None,
         preserve_links: bool = False,
         preserve_images: bool = False,
         preserve_videos: bool = False,
         preserve_audio: bool = False,
-        custom_handlers: Optional[dict[str, Callable[[Tag], str]]] = None,
+        custom_handlers: dict[str, Callable[[Tag], str]] | None = None,
         stopword_removal: bool = False,
         stopword_lang: str = "english",
         normalize_text: bool = False,
-        external_metadata: Optional[dict[str, str]] = None,
-        allowlist_tags: Optional[list[str]] = None,
-        denylist_tags: Optional[list[str]] = None,
+        external_metadata: dict[str, str] | None = None,
+        allowlist_tags: list[str] | None = None,
+        denylist_tags: list[str] | None = None,
         preserve_parent_metadata: bool = False,
-        keep_separator: Union[bool, Literal["start", "end"]] = True,
+        keep_separator: bool | Literal["start", "end"] = True,
     ) -> None:
         """Initialize splitter.
 
@@ -834,7 +829,7 @@
             Returns:
                 The processed text of the element.
             """
-            element = cast("Union[Tag, NavigableString]", element)
+            element = cast("Tag | NavigableString", element)
             if element.name in self._custom_handlers:
                 return self._custom_handlers[element.name](element)
 
