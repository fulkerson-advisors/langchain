"""Text splitter base interface."""

from __future__ import annotations

import copy
import logging
from abc import ABC, abstractmethod
from dataclasses import dataclass
from enum import Enum
from typing import (
    TYPE_CHECKING,
    Any,
    Literal,
    Optional,
    TypeVar,
    Union,
)

from langchain_core.documents import BaseDocumentTransformer, Document
from typing_extensions import Self, override

if TYPE_CHECKING:
    from collections.abc import Callable, Collection, Iterable, Sequence
    from collections.abc import Set as AbstractSet


try:
    import tiktoken

    _HAS_TIKTOKEN = True
except ImportError:
    _HAS_TIKTOKEN = False

try:
    from transformers.tokenization_utils_base import PreTrainedTokenizerBase

    _HAS_TRANSFORMERS = True
except ImportError:
    _HAS_TRANSFORMERS = False

logger = logging.getLogger(__name__)

TS = TypeVar("TS", bound="TextSplitter")


class TextSplitter(BaseDocumentTransformer, ABC):
    """Interface for splitting text into chunks."""

    def __init__(
        self,
        chunk_size: int = 4000,
        chunk_overlap: int = 200,
        length_function: Callable[[str], int] = len,
        keep_separator: Union[bool, Literal["start", "end"]] = False,  # noqa: FBT001,FBT002
        add_start_index: bool = False,  # noqa: FBT001,FBT002
        strip_whitespace: bool = True,  # noqa: FBT001,FBT002
    ) -> None:
        """Create a new TextSplitter.

        Args:
            chunk_size: Maximum size of chunks to return
            chunk_overlap: Overlap in characters between chunks
            length_function: Function that measures the length of given chunks
            keep_separator: Whether to keep the separator and where to place it
                            in each corresponding chunk (True='start')
            add_start_index: If `True`, includes chunk's start index in metadata
            strip_whitespace: If `True`, strips whitespace from the start and end of
                              every document
        """
        if chunk_size <= 0:
            msg = f"chunk_size must be > 0, got {chunk_size}"
            raise ValueError(msg)
        if chunk_overlap < 0:
            msg = f"chunk_overlap must be >= 0, got {chunk_overlap}"
            raise ValueError(msg)
        if chunk_overlap > chunk_size:
            msg = (
                f"Got a larger chunk overlap ({chunk_overlap}) than chunk size "
                f"({chunk_size}), should be smaller."
            )
            raise ValueError(msg)
        self._chunk_size = chunk_size
        self._chunk_overlap = chunk_overlap
        self._length_function = length_function
        self._keep_separator = keep_separator
        self._add_start_index = add_start_index
        self._strip_whitespace = strip_whitespace

    @abstractmethod
    def split_text(self, text: str) -> list[str]:
        """Split text into multiple components."""

    def create_documents(
        self, texts: list[str], metadatas: Optional[list[dict[Any, Any]]] = None
    ) -> list[Document]:
        """Create documents from a list of texts."""
        metadatas_ = metadatas or [{}] * len(texts)
        documents = []
        for i, text in enumerate(texts):
            index = 0
            previous_chunk_len = 0
            for chunk in self.split_text(text):
                metadata = copy.deepcopy(metadatas_[i])
                if self._add_start_index:
                    offset = index + previous_chunk_len - self._chunk_overlap
                    index = text.find(chunk, max(0, offset))
                    metadata["start_index"] = index
                    previous_chunk_len = len(chunk)
                new_doc = Document(page_content=chunk, metadata=metadata)
                documents.append(new_doc)
        return documents

    def split_documents(self, documents: Iterable[Document]) -> list[Document]:
        """Split documents."""
        texts, metadatas = [], []
        for doc in documents:
            texts.append(doc.page_content)
            metadatas.append(doc.metadata)
        return self.create_documents(texts, metadatas=metadatas)

    def _join_docs(self, docs: list[str], separator: str) -> Optional[str]:
        text = separator.join(docs)
        if self._strip_whitespace:
            text = text.strip()
        return text or None

    def _merge_splits(self, splits: Iterable[str], separator: str) -> list[str]:
        # We now want to combine these smaller pieces into medium size
        # chunks to send to the LLM.
        separator_len = self._length_function(separator)

        docs = []
        current_doc: list[str] = []
        total = 0
        for d in splits:
            len_ = self._length_function(d)
            if (
                total + len_ + (separator_len if len(current_doc) > 0 else 0)
                > self._chunk_size
            ):
                if total > self._chunk_size:
                    logger.warning(
<<<<<<< HEAD
                        "Created a chunk of size %d, which is longer than the "
                        "specified %d",
=======
                        "Created a chunk of size %s, "
                        "which is longer than the specified %s",
>>>>>>> cc98fb9b
                        total,
                        self._chunk_size,
                    )
                if len(current_doc) > 0:
                    doc = self._join_docs(current_doc, separator)
                    if doc is not None:
                        docs.append(doc)
                    # Keep on popping if:
                    # - we have a larger chunk than in the chunk overlap
                    # - or if we still have any chunks and the length is long
                    while total > self._chunk_overlap or (
                        total + len_ + (separator_len if len(current_doc) > 0 else 0)
                        > self._chunk_size
                        and total > 0
                    ):
                        total -= self._length_function(current_doc[0]) + (
                            separator_len if len(current_doc) > 1 else 0
                        )
                        current_doc = current_doc[1:]
            current_doc.append(d)
            total += len_ + (separator_len if len(current_doc) > 1 else 0)
        doc = self._join_docs(current_doc, separator)
        if doc is not None:
            docs.append(doc)
        return docs

    @classmethod
    def from_huggingface_tokenizer(
        cls, tokenizer: PreTrainedTokenizerBase, **kwargs: Any
    ) -> TextSplitter:
        """Text splitter that uses HuggingFace tokenizer to count length."""
        if not _HAS_TRANSFORMERS:
            msg = (
                "Could not import transformers python package. "
                "Please install it with `pip install transformers`."
            )
            raise ValueError(msg)

        if not isinstance(tokenizer, PreTrainedTokenizerBase):
            msg = "Tokenizer received was not an instance of PreTrainedTokenizerBase"  # type: ignore[unreachable]
            raise ValueError(msg)  # noqa: TRY004

        def _huggingface_tokenizer_length(text: str) -> int:
            return len(tokenizer.tokenize(text))

        return cls(length_function=_huggingface_tokenizer_length, **kwargs)

    @classmethod
    def from_tiktoken_encoder(
        cls,
        encoding_name: str = "gpt2",
        model_name: Optional[str] = None,
        allowed_special: Union[Literal["all"], AbstractSet[str]] = set(),
        disallowed_special: Union[Literal["all"], Collection[str]] = "all",
        **kwargs: Any,
    ) -> Self:
        """Text splitter that uses tiktoken encoder to count length."""
        if not _HAS_TIKTOKEN:
            msg = (
                "Could not import tiktoken python package. "
                "This is needed in order to calculate max_tokens_for_prompt. "
                "Please install it with `pip install tiktoken`."
            )
            raise ImportError(msg)

        if model_name is not None:
            enc = tiktoken.encoding_for_model(model_name)
        else:
            enc = tiktoken.get_encoding(encoding_name)

        def _tiktoken_encoder(text: str) -> int:
            return len(
                enc.encode(
                    text,
                    allowed_special=allowed_special,
                    disallowed_special=disallowed_special,
                )
            )

        if issubclass(cls, TokenTextSplitter):
            extra_kwargs = {
                "encoding_name": encoding_name,
                "model_name": model_name,
                "allowed_special": allowed_special,
                "disallowed_special": disallowed_special,
            }
            kwargs = {**kwargs, **extra_kwargs}

        return cls(length_function=_tiktoken_encoder, **kwargs)

    @override
    def transform_documents(
        self, documents: Sequence[Document], **kwargs: Any
    ) -> Sequence[Document]:
        """Transform sequence of documents by splitting them."""
        return self.split_documents(list(documents))


class TokenTextSplitter(TextSplitter):
    """Splitting text to tokens using model tokenizer."""

    def __init__(
        self,
        encoding_name: str = "gpt2",
        model_name: Optional[str] = None,
        allowed_special: Union[Literal["all"], AbstractSet[str]] = set(),
        disallowed_special: Union[Literal["all"], Collection[str]] = "all",
        **kwargs: Any,
    ) -> None:
        """Create a new TextSplitter."""
        super().__init__(**kwargs)
        if not _HAS_TIKTOKEN:
            msg = (
                "Could not import tiktoken python package. "
                "This is needed in order to for TokenTextSplitter. "
                "Please install it with `pip install tiktoken`."
            )
            raise ImportError(msg)

        if model_name is not None:
            enc = tiktoken.encoding_for_model(model_name)
        else:
            enc = tiktoken.get_encoding(encoding_name)
        self._tokenizer = enc
        self._allowed_special = allowed_special
        self._disallowed_special = disallowed_special

    def split_text(self, text: str) -> list[str]:
        """Splits the input text into smaller chunks based on tokenization.

        This method uses a custom tokenizer configuration to encode the input text
        into tokens, processes the tokens in chunks of a specified size with overlap,
        and decodes them back into text chunks. The splitting is performed using the
        `split_text_on_tokens` function.

        Args:
            text (str): The input text to be split into smaller chunks.

        Returns:
            List[str]: A list of text chunks, where each chunk is derived from a portion
            of the input text based on the tokenization and chunking rules.
        """

        def _encode(_text: str) -> list[int]:
            return self._tokenizer.encode(
                _text,
                allowed_special=self._allowed_special,
                disallowed_special=self._disallowed_special,
            )

        tokenizer = Tokenizer(
            chunk_overlap=self._chunk_overlap,
            tokens_per_chunk=self._chunk_size,
            decode=self._tokenizer.decode,
            encode=_encode,
        )

        return split_text_on_tokens(text=text, tokenizer=tokenizer)


class Language(str, Enum):
    """Enum of the programming languages."""

    CPP = "cpp"
    GO = "go"
    JAVA = "java"
    KOTLIN = "kotlin"
    JS = "js"
    TS = "ts"
    PHP = "php"
    PROTO = "proto"
    PYTHON = "python"
    RST = "rst"
    RUBY = "ruby"
    RUST = "rust"
    SCALA = "scala"
    SWIFT = "swift"
    MARKDOWN = "markdown"
    LATEX = "latex"
    HTML = "html"
    SOL = "sol"
    CSHARP = "csharp"
    COBOL = "cobol"
    C = "c"
    LUA = "lua"
    PERL = "perl"
    HASKELL = "haskell"
    ELIXIR = "elixir"
    POWERSHELL = "powershell"
    VISUALBASIC6 = "visualbasic6"


@dataclass(frozen=True)
class Tokenizer:
    """Tokenizer data class."""

    chunk_overlap: int
    """Overlap in tokens between chunks"""
    tokens_per_chunk: int
    """Maximum number of tokens per chunk"""
    decode: Callable[[list[int]], str]
    """ Function to decode a list of token ids to a string"""
    encode: Callable[[str], list[int]]
    """ Function to encode a string to a list of token ids"""


def split_text_on_tokens(*, text: str, tokenizer: Tokenizer) -> list[str]:
    """Split incoming text and return chunks using tokenizer."""
    splits: list[str] = []
    input_ids = tokenizer.encode(text)
    start_idx = 0
    cur_idx = min(start_idx + tokenizer.tokens_per_chunk, len(input_ids))
    chunk_ids = input_ids[start_idx:cur_idx]
    while start_idx < len(input_ids):
        splits.append(tokenizer.decode(chunk_ids))
        if cur_idx == len(input_ids):
            break
        start_idx += tokenizer.tokens_per_chunk - tokenizer.chunk_overlap
        cur_idx = min(start_idx + tokenizer.tokens_per_chunk, len(input_ids))
        chunk_ids = input_ids[start_idx:cur_idx]
    return splits<|MERGE_RESOLUTION|>--- conflicted
+++ resolved
@@ -11,9 +11,7 @@
     TYPE_CHECKING,
     Any,
     Literal,
-    Optional,
     TypeVar,
-    Union,
 )
 
 from langchain_core.documents import BaseDocumentTransformer, Document
@@ -51,7 +49,7 @@
         chunk_size: int = 4000,
         chunk_overlap: int = 200,
         length_function: Callable[[str], int] = len,
-        keep_separator: Union[bool, Literal["start", "end"]] = False,  # noqa: FBT001,FBT002
+        keep_separator: bool | Literal["start", "end"] = False,  # noqa: FBT001,FBT002
         add_start_index: bool = False,  # noqa: FBT001,FBT002
         strip_whitespace: bool = True,  # noqa: FBT001,FBT002
     ) -> None:
@@ -91,7 +89,7 @@
         """Split text into multiple components."""
 
     def create_documents(
-        self, texts: list[str], metadatas: Optional[list[dict[Any, Any]]] = None
+        self, texts: list[str], metadatas: list[dict[Any, Any]] | None = None
     ) -> list[Document]:
         """Create documents from a list of texts."""
         metadatas_ = metadatas or [{}] * len(texts)
@@ -118,7 +116,7 @@
             metadatas.append(doc.metadata)
         return self.create_documents(texts, metadatas=metadatas)
 
-    def _join_docs(self, docs: list[str], separator: str) -> Optional[str]:
+    def _join_docs(self, docs: list[str], separator: str) -> str | None:
         text = separator.join(docs)
         if self._strip_whitespace:
             text = text.strip()
@@ -140,13 +138,8 @@
             ):
                 if total > self._chunk_size:
                     logger.warning(
-<<<<<<< HEAD
                         "Created a chunk of size %d, which is longer than the "
                         "specified %d",
-=======
-                        "Created a chunk of size %s, "
-                        "which is longer than the specified %s",
->>>>>>> cc98fb9b
                         total,
                         self._chunk_size,
                     )
@@ -198,9 +191,9 @@
     def from_tiktoken_encoder(
         cls,
         encoding_name: str = "gpt2",
-        model_name: Optional[str] = None,
-        allowed_special: Union[Literal["all"], AbstractSet[str]] = set(),
-        disallowed_special: Union[Literal["all"], Collection[str]] = "all",
+        model_name: str | None = None,
+        allowed_special: Literal["all"] | AbstractSet[str] = set(),
+        disallowed_special: Literal["all"] | Collection[str] = "all",
         **kwargs: Any,
     ) -> Self:
         """Text splitter that uses tiktoken encoder to count length."""
@@ -251,9 +244,9 @@
     def __init__(
         self,
         encoding_name: str = "gpt2",
-        model_name: Optional[str] = None,
-        allowed_special: Union[Literal["all"], AbstractSet[str]] = set(),
-        disallowed_special: Union[Literal["all"], Collection[str]] = "all",
+        model_name: str | None = None,
+        allowed_special: Literal["all"] | AbstractSet[str] = set(),
+        disallowed_special: Literal["all"] | Collection[str] = "all",
         **kwargs: Any,
     ) -> None:
         """Create a new TextSplitter."""
