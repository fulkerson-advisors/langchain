--- conflicted
+++ resolved
@@ -5,25 +5,14 @@
 [project]
 authors = [{ name = "Erick Friis", email = "erick@langchain.dev" }]
 license = { text = "MIT" }
-<<<<<<< HEAD
-requires-python = ">=3.10"
+requires-python = ">=3.10.0,<4.0.0"
 dependencies = [
-    "langchain-core<2.0.0,>=1.0.0a2",
-    "pytest<9,>=7",
-    "pytest-asyncio<2,>=0.20",
-    "httpx<1,>=0.28.1",
-    "syrupy<5,>=4",
-    "pytest-socket<1,>=0.7.0",
-=======
-requires-python = ">=3.9.0,<4.0.0"
-dependencies = [
-    "langchain-core>=0.3.75,<2.0.0",
+    "langchain-core>=1.0.0a2,<2.0.0",
     "pytest>=7.0.0,<9.0.0",
     "pytest-asyncio>=0.20.0,<2.0.0",
     "httpx>=0.28.1,<1.0.0",
     "syrupy>=4.0.0,<5.0.0",
     "pytest-socket>=0.7.0,<1.0.0",
->>>>>>> 6b4054c7
     "pytest-benchmark",
     "pytest-codspeed",
     "pytest-recording",
