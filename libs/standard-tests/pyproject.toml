[build-system]
requires = ["pdm-backend"]
build-backend = "pdm.backend"

[project]
authors = [{ name = "Erick Friis", email = "erick@langchain.dev" }]
license = { text = "MIT" }
requires-python = ">=3.10"
dependencies = [
    "langchain-core<2.0.0,>=0.3.75",
    "pytest<9,>=7",
    "pytest-asyncio<2,>=0.20",
    "httpx<1,>=0.28.1",
    "syrupy<5,>=4",
    "pytest-socket<1,>=0.7.0",
    "pytest-benchmark",
    "pytest-codspeed",
    "pytest-recording",
    "vcrpy>=7.0",
    "numpy>=1.26.2; python_version<'3.13'",
    "numpy>=2.1.0; python_version>='3.13'",
]
name = "langchain-tests"
version = "0.3.21"
description = "Standard tests for LangChain implementations"
readme = "README.md"

[project.urls]
"Source Code" = "https://github.com/langchain-ai/langchain/tree/master/libs/standard-tests"
repository = "https://github.com/langchain-ai/langchain"

[dependency-groups]
test = ["langchain-core"]
test_integration = []
lint = ["ruff<0.13,>=0.12.10"]
typing = [
    "mypy<1.18,>=1.17.1",
    "types-pyyaml<7.0.0.0,>=6.0.12.2",
    "langchain-core",
]

[tool.uv.sources]
langchain-core = { path = "../core", editable = true }

[tool.mypy]
plugins = ["pydantic.mypy"]
strict = true
enable_error_code = "deprecated"
warn_unreachable = true

# TODO: activate for 'strict' checking
disallow_any_generics = false

[[tool.mypy.overrides]]
module = ["vcr.*",]
ignore_missing_imports = true

<<<<<<< HEAD
=======
[tool.ruff]
target-version = "py39"

[tool.ruff.format]
docstring-code-format = true

>>>>>>> 54c2419a
[tool.ruff.lint]
select = [ "ALL",]
ignore = [
    "C90",     # McCabe complexity
    "COM812",  # Messes with the formatter
    "FIX002",  # Line contains TODO
    "ISC001",  # Messes with the formatter
    "PERF203", # Rarely useful
    "PLR2004", # Magic numbers
    "PLR09",   # Too many something (arg, statements, etc)
    "RUF012",  # Doesn't play well with Pydantic
    "S101",    # Asserts allowed in tests
    "S311",    # No need for strong crypto in tests
    "SLF001",  # Tests may call private methods
    "TC001",   # Doesn't play well with Pydantic
    "TC002",   # Doesn't play well with Pydantic
    "TC003",   # Doesn't play well with Pydantic
    "TD002",   # Missing author in TODO
    "TD003",   # Missing issue link in TODO

    # TODO rules
    "ANN401",
    "BLE",
]
unfixable = [
    "B028",    # People should intentionally tune the stacklevel
    "PLW1510", # People should intentionally set the check argument
]

flake8-annotations.allow-star-arg-any = true
flake8-annotations.mypy-init-return = true
flake8-type-checking.runtime-evaluated-base-classes = ["pydantic.BaseModel","langchain_core.load.serializable.Serializable","langchain_core.runnables.base.RunnableSerializable"]
pep8-naming.classmethod-decorators = [ "classmethod", "langchain_core.utils.pydantic.pre_init", "pydantic.field_validator", "pydantic.v1.root_validator",]
pydocstyle.convention = "google"
pyupgrade.keep-runtime-typing = true

[tool.ruff.lint.per-file-ignores]
"tests/**" = [ "D1",]
"scripts/**" = [ "INP",]

[tool.coverage.run]
omit = ["tests/*"]

[tool.pytest.ini_options]
addopts = "--strict-markers --strict-config --durations=5 -vv"
markers = [
    "requires: mark tests as requiring a specific library",
    "scheduled: mark tests to run in scheduled testing",
    "compile: mark placeholder test used to compile integration tests without running them",
]
asyncio_mode = "auto"
asyncio_default_fixture_loop_scope = "function"<|MERGE_RESOLUTION|>--- conflicted
+++ resolved
@@ -55,15 +55,9 @@
 module = ["vcr.*",]
 ignore_missing_imports = true
 
-<<<<<<< HEAD
-=======
-[tool.ruff]
-target-version = "py39"
-
 [tool.ruff.format]
 docstring-code-format = true
 
->>>>>>> 54c2419a
 [tool.ruff.lint]
 select = [ "ALL",]
 ignore = [
