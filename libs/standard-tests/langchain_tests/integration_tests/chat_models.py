--- conflicted
+++ resolved
@@ -3,7 +3,7 @@
 import base64
 import inspect
 import json
-from typing import Annotated, Any, Literal, cast
+from typing import Annotated, Any, Literal
 from unittest.mock import MagicMock
 
 import httpx
@@ -1214,7 +1214,7 @@
                     "Only one chunk should set input_tokens,"
                     " the rest should be 0 or None"
                 )
-            full = chunk if full is None else cast("AIMessageChunk", full + chunk)
+            full = chunk if full is None else full + chunk
 
         assert isinstance(full, AIMessageChunk)
         assert full.usage_metadata is not None
@@ -1369,11 +1369,7 @@
         _validate_tool_call_message(result)
 
         # Test stream
-<<<<<<< HEAD
-        full: BaseMessageChunk | None = None
-=======
-        full: Optional[BaseMessage] = None
->>>>>>> cc98fb9b
+        full: BaseMessage | None = None
         for chunk in model_with_tools.stream(query):
             full = chunk if full is None else full + chunk  # type: ignore[assignment]
         assert isinstance(full, AIMessage)
@@ -1435,11 +1431,7 @@
         _validate_tool_call_message(result)
 
         # Test astream
-<<<<<<< HEAD
-        full: BaseMessageChunk | None = None
-=======
-        full: Optional[BaseMessage] = None
->>>>>>> cc98fb9b
+        full: BaseMessage | None = None
         async for chunk in model_with_tools.astream(query):
             full = chunk if full is None else full + chunk  # type: ignore[assignment]
         assert isinstance(full, AIMessage)
@@ -1787,11 +1779,7 @@
         result = model_with_tools.invoke(query)
         _validate_tool_call_message_no_args(result)
 
-<<<<<<< HEAD
-        full: BaseMessageChunk | None = None
-=======
-        full: Optional[BaseMessage] = None
->>>>>>> cc98fb9b
+        full: BaseMessage | None = None
         for chunk in model_with_tools.stream(query):
             full = chunk if full is None else full + chunk  # type: ignore[assignment]
         assert isinstance(full, AIMessage)
