--- conflicted
+++ resolved
@@ -16,11 +16,7 @@
     "pydantic>=2.7.4",
 ]
 name = "langchain-core"
-<<<<<<< HEAD
-version = "0.4.0.dev0"
-=======
 version = "0.3.73"
->>>>>>> 145d38f7
 description = "Building applications with LLMs through composability"
 readme = "README.md"
 
