--- conflicted
+++ resolved
@@ -103,7 +103,7 @@
 """  # noqa: E501
 
 import warnings
-from typing import Any, Literal, Optional, Union
+from typing import Any, Literal, Optional, TypeGuard, Union
 from uuid import uuid4
 
 from typing_extensions import NotRequired, TypedDict, get_args, get_origin
@@ -844,10 +844,7 @@
     TextContentBlock,
     ToolCall,
     ToolCallChunk,
-    Citation,
-    NonStandardAnnotation,
     InvalidToolCall,
-    ToolCallChunk,
     ReasoningContentBlock,
     NonStandardContentBlock,
     DataContentBlock,
@@ -885,9 +882,6 @@
     return result
 
 
-<<<<<<< HEAD
-KNOWN_BLOCK_TYPES = _extract_typedict_type_values(ContentBlock)
-=======
 KNOWN_BLOCK_TYPES = {
     "text",
     "text-plain",
@@ -906,7 +900,6 @@
     "web_search_call",
     "web_search_result",
 }
->>>>>>> ff3153c0
 
 
 def is_data_content_block(block: dict) -> bool:
@@ -934,6 +927,28 @@
             "source_type",  # backwards compatibility
         )
     )
+
+
+def is_tool_call_block(block: ContentBlock) -> TypeGuard[ToolCall]:
+    """Type guard to check if a content block is a tool call."""
+    return block.get("type") == "tool_call"
+
+
+def is_tool_call_chunk(block: ContentBlock) -> TypeGuard[ToolCallChunk]:
+    """Type guard to check if a content block is a tool call chunk."""
+    return block.get("type") == "tool_call_chunk"
+
+
+def is_text_block(block: ContentBlock) -> TypeGuard[TextContentBlock]:
+    """Type guard to check if a content block is a text block."""
+    return block.get("type") == "text"
+
+
+def is_invalid_tool_call_block(
+    block: ContentBlock,
+) -> TypeGuard[InvalidToolCall]:
+    """Type guard to check if a content block is an invalid tool call."""
+    return block.get("type") == "invalid_tool_call"
 
 
 def convert_to_openai_image_block(block: dict[str, Any]) -> dict:
