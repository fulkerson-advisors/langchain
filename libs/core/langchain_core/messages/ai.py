--- conflicted
+++ resolved
@@ -3,12 +3,8 @@
 import json
 import logging
 import operator
-<<<<<<< HEAD
-from typing import Any, Literal, Optional, Union, cast, overload
-=======
 from collections.abc import Sequence
 from typing import Any, Literal, Optional, Union, cast
->>>>>>> 6f058e7b
 
 from pydantic import model_validator
 from typing_extensions import NotRequired, Self, TypedDict, overload, override
