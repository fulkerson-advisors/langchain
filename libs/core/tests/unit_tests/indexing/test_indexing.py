from datetime import datetime
from typing import (
    Any,
    AsyncIterator,
    Iterable,
    Iterator,
    Sequence,
)
from unittest.mock import AsyncMock, MagicMock, patch

import pytest
import pytest_asyncio

from langchain_core.document_loaders.base import BaseLoader
from langchain_core.documents import Document
from langchain_core.embeddings import DeterministicFakeEmbedding
from langchain_core.indexing import InMemoryRecordManager, aindex, index
from langchain_core.indexing.api import _abatch, _HashedDocument
from langchain_core.vectorstores import InMemoryVectorStore, VectorStore


class ToyLoader(BaseLoader):
    """Toy loader that always returns the same documents."""

    def __init__(self, documents: Sequence[Document]) -> None:
        """Initialize with the documents to return."""
        self.documents = documents

    def lazy_load(
        self,
    ) -> Iterator[Document]:
        yield from self.documents

    async def alazy_load(
        self,
    ) -> AsyncIterator[Document]:
        for document in self.documents:
            yield document


@pytest.fixture
def record_manager() -> InMemoryRecordManager:
    """Timestamped set fixture."""
    record_manager = InMemoryRecordManager(namespace="hello")
    record_manager.create_schema()
    return record_manager


@pytest_asyncio.fixture  # type: ignore
async def arecord_manager() -> InMemoryRecordManager:
    """Timestamped set fixture."""
    record_manager = InMemoryRecordManager(namespace="hello")
    await record_manager.acreate_schema()
    return record_manager


@pytest.fixture
def vector_store() -> InMemoryVectorStore:
    """Vector store fixture."""
    embeddings = DeterministicFakeEmbedding(size=5)
    return InMemoryVectorStore(embeddings)


@pytest.fixture
def upserting_vector_store() -> InMemoryVectorStore:
    """Vector store fixture."""
    embeddings = DeterministicFakeEmbedding(size=5)
    return InMemoryVectorStore(embeddings)


def test_indexing_same_content(
    record_manager: InMemoryRecordManager, vector_store: InMemoryVectorStore
) -> None:
    """Indexing some content to confirm it gets added only once."""
    loader = ToyLoader(
        documents=[
            Document(
                page_content="This is a test document.",
            ),
            Document(
                page_content="This is another document.",
            ),
        ]
    )

    assert index(loader, record_manager, vector_store) == {
        "num_added": 2,
        "num_deleted": 0,
        "num_skipped": 0,
        "num_updated": 0,
    }

    assert len(list(vector_store.store)) == 2

    for _ in range(2):
        # Run the indexing again
        assert index(loader, record_manager, vector_store) == {
            "num_added": 0,
            "num_deleted": 0,
            "num_skipped": 2,
            "num_updated": 0,
        }


async def test_aindexing_same_content(
    arecord_manager: InMemoryRecordManager, vector_store: InMemoryVectorStore
) -> None:
    """Indexing some content to confirm it gets added only once."""
    loader = ToyLoader(
        documents=[
            Document(
                page_content="This is a test document.",
            ),
            Document(
                page_content="This is another document.",
            ),
        ]
    )

    assert await aindex(loader, arecord_manager, vector_store) == {
        "num_added": 2,
        "num_deleted": 0,
        "num_skipped": 0,
        "num_updated": 0,
    }

    assert len(list(vector_store.store)) == 2

    for _ in range(2):
        # Run the indexing again
        assert await aindex(loader, arecord_manager, vector_store) == {
            "num_added": 0,
            "num_deleted": 0,
            "num_skipped": 2,
            "num_updated": 0,
        }


def test_index_simple_delete_full(
    record_manager: InMemoryRecordManager, vector_store: InMemoryVectorStore
) -> None:
    """Indexing some content to confirm it gets added only once."""
    loader = ToyLoader(
        documents=[
            Document(
                page_content="This is a test document.",
            ),
            Document(
                page_content="This is another document.",
            ),
        ]
    )

    with patch.object(
        record_manager, "get_time", return_value=datetime(2021, 1, 1).timestamp()
    ):
        assert index(loader, record_manager, vector_store, cleanup="full") == {
            "num_added": 2,
            "num_deleted": 0,
            "num_skipped": 0,
            "num_updated": 0,
        }

    with patch.object(
        record_manager, "get_time", return_value=datetime(2021, 1, 1).timestamp()
    ):
        assert index(loader, record_manager, vector_store, cleanup="full") == {
            "num_added": 0,
            "num_deleted": 0,
            "num_skipped": 2,
            "num_updated": 0,
        }

    loader = ToyLoader(
        documents=[
            Document(
                page_content="mutated document 1",
            ),
            Document(
                page_content="This is another document.",  # <-- Same as original
            ),
        ]
    )

    with patch.object(
        record_manager, "get_time", return_value=datetime(2021, 1, 2).timestamp()
    ):
        indexing_result = index(loader, record_manager, vector_store, cleanup="full")

        doc_texts = set(
            # Ignoring type since doc should be in the store and not a None
            vector_store.get_by_ids([uid])[0].page_content  # type: ignore
            for uid in vector_store.store
        )
        assert doc_texts == {"mutated document 1", "This is another document."}

        assert indexing_result == {
            "num_added": 1,
            "num_deleted": 1,
            "num_skipped": 1,
            "num_updated": 0,
        }

    # Attempt to index again verify that nothing changes
    with patch.object(
        record_manager, "get_time", return_value=datetime(2021, 1, 2).timestamp()
    ):
        assert index(loader, record_manager, vector_store, cleanup="full") == {
            "num_added": 0,
            "num_deleted": 0,
            "num_skipped": 2,
            "num_updated": 0,
        }


async def test_aindex_simple_delete_full(
    arecord_manager: InMemoryRecordManager, vector_store: InMemoryVectorStore
) -> None:
    """Indexing some content to confirm it gets added only once."""
    loader = ToyLoader(
        documents=[
            Document(
                page_content="This is a test document.",
            ),
            Document(
                page_content="This is another document.",
            ),
        ]
    )

    with patch.object(
        arecord_manager, "get_time", return_value=datetime(2021, 1, 1).timestamp()
    ):
        assert await aindex(loader, arecord_manager, vector_store, cleanup="full") == {
            "num_added": 2,
            "num_deleted": 0,
            "num_skipped": 0,
            "num_updated": 0,
        }

    with patch.object(
        arecord_manager, "get_time", return_value=datetime(2021, 1, 1).timestamp()
    ):
        assert await aindex(loader, arecord_manager, vector_store, cleanup="full") == {
            "num_added": 0,
            "num_deleted": 0,
            "num_skipped": 2,
            "num_updated": 0,
        }

    loader = ToyLoader(
        documents=[
            Document(
                page_content="mutated document 1",
            ),
            Document(
                page_content="This is another document.",  # <-- Same as original
            ),
        ]
    )

    with patch.object(
        arecord_manager, "get_time", return_value=datetime(2021, 1, 2).timestamp()
    ):
        assert await aindex(loader, arecord_manager, vector_store, cleanup="full") == {
            "num_added": 1,
            "num_deleted": 1,
            "num_skipped": 1,
            "num_updated": 0,
        }

    doc_texts = set(
        # Ignoring type since doc should be in the store and not a None
        vector_store.get_by_ids([uid])[0].page_content  # type: ignore
        for uid in vector_store.store
    )
    assert doc_texts == {"mutated document 1", "This is another document."}

    # Attempt to index again verify that nothing changes
    with patch.object(
        arecord_manager, "get_time", return_value=datetime(2021, 1, 2).timestamp()
    ):
        assert await aindex(loader, arecord_manager, vector_store, cleanup="full") == {
            "num_added": 0,
            "num_deleted": 0,
            "num_skipped": 2,
            "num_updated": 0,
        }


def test_incremental_fails_with_bad_source_ids(
    record_manager: InMemoryRecordManager, vector_store: InMemoryVectorStore
) -> None:
    """Test indexing with incremental deletion strategy."""
    loader = ToyLoader(
        documents=[
            Document(
                page_content="This is a test document.",
                metadata={"source": "1"},
            ),
            Document(
                page_content="This is another document.",
                metadata={"source": "2"},
            ),
            Document(
                page_content="This is yet another document.",
                metadata={"source": None},
            ),
        ]
    )

    with pytest.raises(ValueError):
        # Should raise an error because no source id function was specified
        index(loader, record_manager, vector_store, cleanup="incremental")

    with pytest.raises(ValueError):
        # Should raise an error because no source id function was specified
        index(
            loader,
            record_manager,
            vector_store,
            cleanup="incremental",
            source_id_key="source",
        )


async def test_aincremental_fails_with_bad_source_ids(
    arecord_manager: InMemoryRecordManager, vector_store: InMemoryVectorStore
) -> None:
    """Test indexing with incremental deletion strategy."""
    loader = ToyLoader(
        documents=[
            Document(
                page_content="This is a test document.",
                metadata={"source": "1"},
            ),
            Document(
                page_content="This is another document.",
                metadata={"source": "2"},
            ),
            Document(
                page_content="This is yet another document.",
                metadata={"source": None},
            ),
        ]
    )

    with pytest.raises(ValueError):
        # Should raise an error because no source id function was specified
        await aindex(
            loader,
            arecord_manager,
            vector_store,
            cleanup="incremental",
        )

    with pytest.raises(ValueError):
        # Should raise an error because no source id function was specified
        await aindex(
            loader,
            arecord_manager,
            vector_store,
            cleanup="incremental",
            source_id_key="source",
        )


def test_no_delete(
    record_manager: InMemoryRecordManager, vector_store: InMemoryVectorStore
) -> None:
    """Test indexing without a deletion strategy."""
    loader = ToyLoader(
        documents=[
            Document(
                page_content="This is a test document.",
                metadata={"source": "1"},
            ),
            Document(
                page_content="This is another document.",
                metadata={"source": "2"},
            ),
        ]
    )

    with patch.object(
        record_manager, "get_time", return_value=datetime(2021, 1, 2).timestamp()
    ):
        assert index(
            loader,
            record_manager,
            vector_store,
            cleanup=None,
            source_id_key="source",
        ) == {
            "num_added": 2,
            "num_deleted": 0,
            "num_skipped": 0,
            "num_updated": 0,
        }

    # If we add the same content twice it should be skipped
    with patch.object(
        record_manager, "get_time", return_value=datetime(2021, 1, 2).timestamp()
    ):
        assert index(
            loader,
            record_manager,
            vector_store,
            cleanup=None,
            source_id_key="source",
        ) == {
            "num_added": 0,
            "num_deleted": 0,
            "num_skipped": 2,
            "num_updated": 0,
        }

    loader = ToyLoader(
        documents=[
            Document(
                page_content="mutated content",
                metadata={"source": "1"},
            ),
            Document(
                page_content="This is another document.",
                metadata={"source": "2"},
            ),
        ]
    )

    # Should result in no updates or deletions!
    with patch.object(
        record_manager, "get_time", return_value=datetime(2021, 1, 2).timestamp()
    ):
        assert index(
            loader,
            record_manager,
            vector_store,
            cleanup=None,
            source_id_key="source",
        ) == {
            "num_added": 1,
            "num_deleted": 0,
            "num_skipped": 1,
            "num_updated": 0,
        }


async def test_ano_delete(
    arecord_manager: InMemoryRecordManager, vector_store: InMemoryVectorStore
) -> None:
    """Test indexing without a deletion strategy."""
    loader = ToyLoader(
        documents=[
            Document(
                page_content="This is a test document.",
                metadata={"source": "1"},
            ),
            Document(
                page_content="This is another document.",
                metadata={"source": "2"},
            ),
        ]
    )

    with patch.object(
        arecord_manager, "get_time", return_value=datetime(2021, 1, 2).timestamp()
    ):
        assert await aindex(
            loader,
            arecord_manager,
            vector_store,
            cleanup=None,
            source_id_key="source",
        ) == {
            "num_added": 2,
            "num_deleted": 0,
            "num_skipped": 0,
            "num_updated": 0,
        }

    # If we add the same content twice it should be skipped
    with patch.object(
        arecord_manager, "get_time", return_value=datetime(2021, 1, 2).timestamp()
    ):
        assert await aindex(
            loader,
            arecord_manager,
            vector_store,
            cleanup=None,
            source_id_key="source",
        ) == {
            "num_added": 0,
            "num_deleted": 0,
            "num_skipped": 2,
            "num_updated": 0,
        }

    loader = ToyLoader(
        documents=[
            Document(
                page_content="mutated content",
                metadata={"source": "1"},
            ),
            Document(
                page_content="This is another document.",
                metadata={"source": "2"},
            ),
        ]
    )

    # Should result in no updates or deletions!
    with patch.object(
        arecord_manager, "get_time", return_value=datetime(2021, 1, 2).timestamp()
    ):
        assert await aindex(
            loader,
            arecord_manager,
            vector_store,
            cleanup=None,
            source_id_key="source",
        ) == {
            "num_added": 1,
            "num_deleted": 0,
            "num_skipped": 1,
            "num_updated": 0,
        }


def test_incremental_delete(
    record_manager: InMemoryRecordManager, vector_store: InMemoryVectorStore
) -> None:
    """Test indexing with incremental deletion strategy."""
    loader = ToyLoader(
        documents=[
            Document(
                page_content="This is a test document.",
                metadata={"source": "1"},
            ),
            Document(
                page_content="This is another document.",
                metadata={"source": "2"},
            ),
        ]
    )

    with patch.object(
        record_manager, "get_time", return_value=datetime(2021, 1, 2).timestamp()
    ):
        assert index(
            loader,
            record_manager,
            vector_store,
            cleanup="incremental",
            source_id_key="source",
        ) == {
            "num_added": 2,
            "num_deleted": 0,
            "num_skipped": 0,
            "num_updated": 0,
        }

    doc_texts = set(
        # Ignoring type since doc should be in the store and not a None
        vector_store.get_by_ids([uid])[0].page_content  # type: ignore
        for uid in vector_store.store
    )
    assert doc_texts == {"This is another document.", "This is a test document."}

    # Attempt to index again verify that nothing changes
    with patch.object(
        record_manager, "get_time", return_value=datetime(2021, 1, 2).timestamp()
    ):
        assert index(
            loader,
            record_manager,
            vector_store,
            cleanup="incremental",
            source_id_key="source",
        ) == {
            "num_added": 0,
            "num_deleted": 0,
            "num_skipped": 2,
            "num_updated": 0,
        }

    # Create 2 documents from the same source all with mutated content
    loader = ToyLoader(
        documents=[
            Document(
                page_content="mutated document 1",
                metadata={"source": "1"},
            ),
            Document(
                page_content="mutated document 2",
                metadata={"source": "1"},
            ),
            Document(
                page_content="This is another document.",  # <-- Same as original
                metadata={"source": "2"},
            ),
        ]
    )

    # Attempt to index again verify that nothing changes
    with patch.object(
        record_manager, "get_time", return_value=datetime(2021, 1, 3).timestamp()
    ):
        assert index(
            loader,
            record_manager,
            vector_store,
            cleanup="incremental",
            source_id_key="source",
        ) == {
            "num_added": 2,
            "num_deleted": 1,
            "num_skipped": 1,
            "num_updated": 0,
        }

    doc_texts = set(
        # Ignoring type since doc should be in the store and not a None
        vector_store.get_by_ids([uid])[0].page_content  # type: ignore
        for uid in vector_store.store
    )
    assert doc_texts == {
        "mutated document 1",
        "mutated document 2",
        "This is another document.",
    }


def test_incremental_indexing_with_batch_size(
    record_manager: InMemoryRecordManager, vector_store: InMemoryVectorStore
) -> None:
    """Test indexing with incremental indexing"""
    loader = ToyLoader(
        documents=[
            Document(
                page_content="1",
                metadata={"source": "1"},
            ),
            Document(
                page_content="2",
                metadata={"source": "1"},
            ),
            Document(
                page_content="3",
                metadata={"source": "1"},
            ),
            Document(
                page_content="4",
                metadata={"source": "1"},
            ),
        ]
    )

    with patch.object(
        record_manager, "get_time", return_value=datetime(2021, 1, 2).timestamp()
    ):
        assert index(
            loader,
            record_manager,
            vector_store,
            cleanup="incremental",
            source_id_key="source",
            batch_size=2,
        ) == {
            "num_added": 4,
            "num_deleted": 0,
            "num_skipped": 0,
            "num_updated": 0,
        }

        assert index(
            loader,
            record_manager,
            vector_store,
            cleanup="incremental",
            source_id_key="source",
            batch_size=2,
        ) == {
            "num_added": 0,
            "num_deleted": 0,
            "num_skipped": 4,
            "num_updated": 0,
        }

    doc_texts = set(
        # Ignoring type since doc should be in the store and not a None
        vector_store.get_by_ids([uid])[0].page_content  # type: ignore
        for uid in vector_store.store
    )
    assert doc_texts == {"1", "2", "3", "4"}


def test_incremental_delete_with_batch_size(
    record_manager: InMemoryRecordManager, vector_store: InMemoryVectorStore
) -> None:
    """Test indexing with incremental deletion strategy and batch size."""
    loader = ToyLoader(
        documents=[
            Document(
                page_content="1",
                metadata={"source": "1"},
            ),
            Document(
                page_content="2",
                metadata={"source": "2"},
            ),
            Document(
                page_content="3",
                metadata={"source": "3"},
            ),
            Document(
                page_content="4",
                metadata={"source": "4"},
            ),
        ]
    )

    with patch.object(
        record_manager, "get_time", return_value=datetime(2021, 1, 2).timestamp()
    ):
        assert index(
            loader,
            record_manager,
            vector_store,
            cleanup="incremental",
            source_id_key="source",
            batch_size=3,
        ) == {
            "num_added": 4,
            "num_deleted": 0,
            "num_skipped": 0,
            "num_updated": 0,
        }

    doc_texts = set(
        # Ignoring type since doc should be in the store and not a None
        vector_store.get_by_ids([uid])[0].page_content  # type: ignore
        for uid in vector_store.store
    )
    assert doc_texts == {"1", "2", "3", "4"}

    # Attempt to index again verify that nothing changes
    with patch.object(
        record_manager, "get_time", return_value=datetime(2021, 1, 2).timestamp()
    ):
        assert index(
            loader,
            record_manager,
            vector_store,
            cleanup="incremental",
            source_id_key="source",
            batch_size=3,
        ) == {
            "num_added": 0,
            "num_deleted": 0,
            "num_skipped": 4,
            "num_updated": 0,
        }

    # Attempt to index again verify that nothing changes
    with patch.object(
        record_manager, "get_time", return_value=datetime(2022, 1, 3).timestamp()
    ):
        # Docs with same content
        docs = [
            Document(
                page_content="1",
                metadata={"source": "1"},
            ),
            Document(
                page_content="2",
                metadata={"source": "2"},
            ),
        ]
        assert index(
            docs,
            record_manager,
            vector_store,
            cleanup="incremental",
            source_id_key="source",
            batch_size=1,
        ) == {
            "num_added": 0,
            "num_deleted": 0,
            "num_skipped": 2,
            "num_updated": 0,
        }

    # Attempt to index again verify that nothing changes
    with patch.object(
        record_manager, "get_time", return_value=datetime(2023, 1, 3).timestamp()
    ):
        # Docs with same content
        docs = [
            Document(
                page_content="1",
                metadata={"source": "1"},
            ),
            Document(
                page_content="2",
                metadata={"source": "2"},
            ),
        ]
        assert index(
            docs,
            record_manager,
            vector_store,
            cleanup="incremental",
            source_id_key="source",
            batch_size=1,
        ) == {
            "num_added": 0,
            "num_deleted": 0,
            "num_skipped": 2,
            "num_updated": 0,
        }

    # Try to index with changed docs now
    with patch.object(
        record_manager, "get_time", return_value=datetime(2024, 1, 3).timestamp()
    ):
        # Docs with same content
        docs = [
            Document(
                page_content="changed 1",
                metadata={"source": "1"},
            ),
            Document(
                page_content="changed 2",
                metadata={"source": "2"},
            ),
        ]
        assert index(
            docs,
            record_manager,
            vector_store,
            cleanup="incremental",
            source_id_key="source",
        ) == {
            "num_added": 2,
            "num_deleted": 2,
            "num_skipped": 0,
            "num_updated": 0,
        }


async def test_aincremental_delete(
    arecord_manager: InMemoryRecordManager, vector_store: InMemoryVectorStore
) -> None:
    """Test indexing with incremental deletion strategy."""
    loader = ToyLoader(
        documents=[
            Document(
                page_content="This is a test document.",
                metadata={"source": "1"},
            ),
            Document(
                page_content="This is another document.",
                metadata={"source": "2"},
            ),
        ]
    )

    with patch.object(
        arecord_manager, "get_time", return_value=datetime(2021, 1, 2).timestamp()
    ):
        assert await aindex(
            loader.lazy_load(),
            arecord_manager,
            vector_store,
            cleanup="incremental",
            source_id_key="source",
        ) == {
            "num_added": 2,
            "num_deleted": 0,
            "num_skipped": 0,
            "num_updated": 0,
        }

    doc_texts = set(
        # Ignoring type since doc should be in the store and not a None
        vector_store.get_by_ids([uid])[0].page_content  # type: ignore
        for uid in vector_store.store
    )
    assert doc_texts == {"This is another document.", "This is a test document."}

    # Attempt to index again verify that nothing changes
    with patch.object(
        arecord_manager, "get_time", return_value=datetime(2021, 1, 2).timestamp()
    ):
        assert await aindex(
            loader.lazy_load(),
            arecord_manager,
            vector_store,
            cleanup="incremental",
            source_id_key="source",
        ) == {
            "num_added": 0,
            "num_deleted": 0,
            "num_skipped": 2,
            "num_updated": 0,
        }

    # Create 2 documents from the same source all with mutated content
    loader = ToyLoader(
        documents=[
            Document(
                page_content="mutated document 1",
                metadata={"source": "1"},
            ),
            Document(
                page_content="mutated document 2",
                metadata={"source": "1"},
            ),
            Document(
                page_content="This is another document.",  # <-- Same as original
                metadata={"source": "2"},
            ),
        ]
    )

    # Attempt to index again verify that nothing changes
    with patch.object(
        arecord_manager, "get_time", return_value=datetime(2021, 1, 3).timestamp()
    ):
        assert await aindex(
            loader.lazy_load(),
            arecord_manager,
            vector_store,
            cleanup="incremental",
            source_id_key="source",
        ) == {
            "num_added": 2,
            "num_deleted": 1,
            "num_skipped": 1,
            "num_updated": 0,
        }

    doc_texts = set(
        # Ignoring type since doc should be in the store and not a None
        vector_store.get_by_ids([uid])[0].page_content  # type: ignore
        for uid in vector_store.store
    )
    assert doc_texts == {
        "mutated document 1",
        "mutated document 2",
        "This is another document.",
    }


def test_indexing_with_no_docs(
    record_manager: InMemoryRecordManager, vector_store: VectorStore
) -> None:
    """Check edge case when loader returns no new docs."""
    loader = ToyLoader(documents=[])

    assert index(loader, record_manager, vector_store, cleanup="full") == {
        "num_added": 0,
        "num_deleted": 0,
        "num_skipped": 0,
        "num_updated": 0,
    }


async def test_aindexing_with_no_docs(
    arecord_manager: InMemoryRecordManager, vector_store: VectorStore
) -> None:
    """Check edge case when loader returns no new docs."""
    loader = ToyLoader(documents=[])

    assert await aindex(loader, arecord_manager, vector_store, cleanup="full") == {
        "num_added": 0,
        "num_deleted": 0,
        "num_skipped": 0,
        "num_updated": 0,
    }


def test_deduplication(
    record_manager: InMemoryRecordManager, vector_store: VectorStore
) -> None:
    """Check edge case when loader returns no new docs."""
    docs = [
        Document(
            page_content="This is a test document.",
            metadata={"source": "1"},
        ),
        Document(
            page_content="This is a test document.",
            metadata={"source": "1"},
        ),
    ]

    # Should result in only a single document being added
    assert index(docs, record_manager, vector_store, cleanup="full") == {
        "num_added": 1,
        "num_deleted": 0,
        "num_skipped": 0,
        "num_updated": 0,
    }


async def test_adeduplication(
    arecord_manager: InMemoryRecordManager, vector_store: VectorStore
) -> None:
    """Check edge case when loader returns no new docs."""
    docs = [
        Document(
            page_content="This is a test document.",
            metadata={"source": "1"},
        ),
        Document(
            page_content="This is a test document.",
            metadata={"source": "1"},
        ),
    ]

    # Should result in only a single document being added
    assert await aindex(docs, arecord_manager, vector_store, cleanup="full") == {
        "num_added": 1,
        "num_deleted": 0,
        "num_skipped": 0,
        "num_updated": 0,
    }


def test_cleanup_with_different_batchsize(
    record_manager: InMemoryRecordManager, vector_store: VectorStore
) -> None:
    """Check that we can clean up with different batch size."""
    docs = [
        Document(
            page_content="This is a test document.",
            metadata={"source": str(d)},
        )
        for d in range(1000)
    ]

    assert index(docs, record_manager, vector_store, cleanup="full") == {
        "num_added": 1000,
        "num_deleted": 0,
        "num_skipped": 0,
        "num_updated": 0,
    }

    docs = [
        Document(
            page_content="Different doc",
            metadata={"source": str(d)},
        )
        for d in range(1001)
    ]

    assert index(
        docs, record_manager, vector_store, cleanup="full", cleanup_batch_size=17
    ) == {
        "num_added": 1001,
        "num_deleted": 1000,
        "num_skipped": 0,
        "num_updated": 0,
    }


async def test_async_cleanup_with_different_batchsize(
    arecord_manager: InMemoryRecordManager, vector_store: InMemoryVectorStore
) -> None:
    """Check that we can clean up with different batch size."""
    docs = [
        Document(
            page_content="This is a test document.",
            metadata={"source": str(d)},
        )
        for d in range(1000)
    ]

    assert await aindex(docs, arecord_manager, vector_store, cleanup="full") == {
        "num_added": 1000,
        "num_deleted": 0,
        "num_skipped": 0,
        "num_updated": 0,
    }

    docs = [
        Document(
            page_content="Different doc",
            metadata={"source": str(d)},
        )
        for d in range(1001)
    ]

    assert await aindex(
        docs, arecord_manager, vector_store, cleanup="full", cleanup_batch_size=17
    ) == {
        "num_added": 1001,
        "num_deleted": 1000,
        "num_skipped": 0,
        "num_updated": 0,
    }


def test_deduplication_v2(
    record_manager: InMemoryRecordManager, vector_store: VectorStore
) -> None:
    """Check edge case when loader returns no new docs."""
    docs = [
        Document(
            page_content="1",
            metadata={"source": "1"},
        ),
        Document(
            page_content="1",
            metadata={"source": "1"},
        ),
        Document(
            page_content="2",
            metadata={"source": "2"},
        ),
        Document(
            page_content="3",
            metadata={"source": "3"},
        ),
    ]

    assert index(docs, record_manager, vector_store, cleanup="full") == {
        "num_added": 3,
        "num_deleted": 0,
        "num_skipped": 0,
        "num_updated": 0,
    }

    # using in memory implementation here
    assert isinstance(vector_store, InMemoryVectorStore)

    ids = list(vector_store.store.keys())
    contents = sorted(
        [document.page_content for document in vector_store.get_by_ids(ids)]
    )
    assert contents == ["1", "2", "3"]


async def _to_async_iter(it: Iterable[Any]) -> AsyncIterator[Any]:
    """Convert an iterable to an async iterator."""
    for i in it:
        yield i


async def test_abatch() -> None:
    """Test the abatch function."""
    batches = _abatch(5, _to_async_iter(range(12)))
    assert isinstance(batches, AsyncIterator)
    assert [batch async for batch in batches] == [
        [0, 1, 2, 3, 4],
        [5, 6, 7, 8, 9],
        [10, 11],
    ]

    batches = _abatch(1, _to_async_iter(range(3)))
    assert isinstance(batches, AsyncIterator)
    assert [batch async for batch in batches] == [[0], [1], [2]]

    batches = _abatch(2, _to_async_iter(range(5)))
    assert isinstance(batches, AsyncIterator)
    assert [batch async for batch in batches] == [[0, 1], [2, 3], [4]]


def test_indexing_force_update(
    record_manager: InMemoryRecordManager, upserting_vector_store: VectorStore
) -> None:
    """Test indexing with force update."""
    docs = [
        Document(
            page_content="This is a test document.",
            metadata={"source": "1"},
        ),
        Document(
            page_content="This is another document.",
            metadata={"source": "2"},
        ),
        Document(
            page_content="This is a test document.",
            metadata={"source": "1"},
        ),
    ]

    assert index(docs, record_manager, upserting_vector_store, cleanup="full") == {
        "num_added": 2,
        "num_deleted": 0,
        "num_skipped": 0,
        "num_updated": 0,
    }

    assert index(docs, record_manager, upserting_vector_store, cleanup="full") == {
        "num_added": 0,
        "num_deleted": 0,
        "num_skipped": 2,
        "num_updated": 0,
    }

    assert index(
        docs, record_manager, upserting_vector_store, cleanup="full", force_update=True
    ) == {
        "num_added": 0,
        "num_deleted": 0,
        "num_skipped": 0,
        "num_updated": 2,
    }


async def test_aindexing_force_update(
    arecord_manager: InMemoryRecordManager, upserting_vector_store: VectorStore
) -> None:
    """Test indexing with force update."""
    docs = [
        Document(
            page_content="This is a test document.",
            metadata={"source": "1"},
        ),
        Document(
            page_content="This is another document.",
            metadata={"source": "2"},
        ),
        Document(
            page_content="This is a test document.",
            metadata={"source": "1"},
        ),
    ]

    assert await aindex(
        docs, arecord_manager, upserting_vector_store, cleanup="full"
    ) == {
        "num_added": 2,
        "num_deleted": 0,
        "num_skipped": 0,
        "num_updated": 0,
    }

    assert await aindex(
        docs, arecord_manager, upserting_vector_store, cleanup="full"
    ) == {
        "num_added": 0,
        "num_deleted": 0,
        "num_skipped": 2,
        "num_updated": 0,
    }

    assert await aindex(
        docs,
        arecord_manager,
        upserting_vector_store,
        cleanup="full",
        force_update=True,
    ) == {
        "num_added": 0,
        "num_deleted": 0,
        "num_skipped": 0,
        "num_updated": 2,
    }


def test_indexing_custom_batch_size(
    record_manager: InMemoryRecordManager, vector_store: InMemoryVectorStore
) -> None:
    """Test indexing with a custom batch size."""
    docs = [
        Document(
            page_content="This is a test document.",
            metadata={"source": "1"},
        ),
    ]
    ids = [_HashedDocument.from_document(doc).uid for doc in docs]

    batch_size = 1

    original = vector_store.add_documents

    try:
        mock_add_documents = MagicMock()
<<<<<<< HEAD
        vector_store.add_documents = mock_add_documents
=======
        vector_store.add_documents = mock_add_documents  # type: ignore
>>>>>>> 0a1e475a

        index(docs, record_manager, vector_store, batch_size=batch_size)
        args, kwargs = mock_add_documents.call_args
        assert args == (docs,)
        assert kwargs == {"ids": ids, "batch_size": batch_size}
    finally:
<<<<<<< HEAD
        vector_store.add_documents = original
=======
        vector_store.add_documents = original  # type: ignore
>>>>>>> 0a1e475a


async def test_aindexing_custom_batch_size(
    arecord_manager: InMemoryRecordManager, vector_store: InMemoryVectorStore
) -> None:
    """Test indexing with a custom batch size."""
    docs = [
        Document(
            page_content="This is a test document.",
            metadata={"source": "1"},
        ),
    ]
    ids = [_HashedDocument.from_document(doc).uid for doc in docs]

    batch_size = 1
    mock_add_documents = AsyncMock()
<<<<<<< HEAD
    vector_store.aadd_documents = mock_add_documents
=======
    vector_store.aadd_documents = mock_add_documents  # type: ignore
>>>>>>> 0a1e475a
    await aindex(docs, arecord_manager, vector_store, batch_size=batch_size)
    args, kwargs = mock_add_documents.call_args
    assert args == (docs,)
    assert kwargs == {"ids": ids, "batch_size": batch_size}<|MERGE_RESOLUTION|>--- conflicted
+++ resolved
@@ -1280,22 +1280,14 @@
 
     try:
         mock_add_documents = MagicMock()
-<<<<<<< HEAD
-        vector_store.add_documents = mock_add_documents
-=======
         vector_store.add_documents = mock_add_documents  # type: ignore
->>>>>>> 0a1e475a
 
         index(docs, record_manager, vector_store, batch_size=batch_size)
         args, kwargs = mock_add_documents.call_args
         assert args == (docs,)
         assert kwargs == {"ids": ids, "batch_size": batch_size}
     finally:
-<<<<<<< HEAD
-        vector_store.add_documents = original
-=======
         vector_store.add_documents = original  # type: ignore
->>>>>>> 0a1e475a
 
 
 async def test_aindexing_custom_batch_size(
@@ -1312,11 +1304,7 @@
 
     batch_size = 1
     mock_add_documents = AsyncMock()
-<<<<<<< HEAD
-    vector_store.aadd_documents = mock_add_documents
-=======
     vector_store.aadd_documents = mock_add_documents  # type: ignore
->>>>>>> 0a1e475a
     await aindex(docs, arecord_manager, vector_store, batch_size=batch_size)
     args, kwargs = mock_add_documents.call_args
     assert args == (docs,)
