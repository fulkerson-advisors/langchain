--- conflicted
+++ resolved
@@ -1,8 +1,3 @@
-<<<<<<< HEAD
-from langchain_core.utils.pydantic import (  # type: ignore[deprecated]
-    get_pydantic_major_version,
-)
-=======
 from langchain_core.utils.pydantic import PYDANTIC_VERSION
 
 
@@ -14,6 +9,5 @@
     """
     return PYDANTIC_VERSION.major
 
->>>>>>> a5137b0a
 
 __all__ = ["get_pydantic_major_version"]