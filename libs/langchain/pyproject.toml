[build-system]
requires = ["pdm-backend"]
build-backend = "pdm.backend"

[project]
authors = []
license = { text = "MIT" }
<<<<<<< HEAD
requires-python = ">=3.10"
dependencies = [
    "langchain-core<2.0.0,>=0.3.72",
    "langchain-text-splitters<1.0.0,>=0.3.9",
    "langsmith>=0.1.17",
    "pydantic<3.0.0,>=2.7.4",
    "SQLAlchemy<3,>=1.4",
    "requests<3,>=2",
    "PyYAML>=5.3",
    "async-timeout<5.0.0,>=4.0.0; python_version < \"3.11\"",
=======
requires-python = ">=3.9.0,<4.0.0"
dependencies = [
    "langchain-core>=0.3.72,<1.0.0",
    "langchain-text-splitters>=0.3.9,<1.0.0",
    "langsmith>=0.1.17,<1.0.0",
    "pydantic>=2.7.4,<3.0.0",
    "SQLAlchemy>=1.4.0,<3.0.0",
    "requests>=2.0.0,<3.0.0",
    "PyYAML>=5.3.0,<7.0.0",
    "async-timeout>=4.0.0,<5.0.0; python_version < \"3.11\"",
>>>>>>> 6b4054c7
]
name = "langchain"
version = "0.3.27"
description = "Building applications with LLMs through composability"
readme = "README.md"

[project.optional-dependencies]
community = ["langchain-community"]
anthropic = ["langchain-anthropic"]
openai = ["langchain-openai"]
# azure-ai = ["langchain-azure-ai"]
# cohere = ["langchain-cohere"]
google-vertexai = ["langchain-google-vertexai"]
google-genai = ["langchain-google-genai"]
# fireworks = ["langchain-fireworks"]
# ollama = ["langchain-ollama"]
together = ["langchain-together"]
# mistralai = ["langchain-mistralai"]
# huggingface = ["langchain-huggingface"]
# groq = ["langchain-groq"]
# aws = ["langchain-aws"]
# deepseek = ["langchain-deepseek"]
# xai = ["langchain-xai"]
# perplexity = ["langchain-perplexity"]

[project.urls]
"Source Code" = "https://github.com/langchain-ai/langchain/tree/master/libs/langchain"
"Release Notes" = "https://github.com/langchain-ai/langchain/releases?q=tag%3A%22langchain%3D%3D0%22&expanded=true"
repository = "https://github.com/langchain-ai/langchain"

[dependency-groups]
test = [
    "pytest>=8.0.0,<9.0.0",
    "pytest-cov>=4.0.0,<5.0.0",
    "pytest-dotenv>=0.5.2,<1.0.0",
    "duckdb-engine>=0.9.2,<1.0.0",
    "pytest-watcher>=0.2.6,<1.0.0",
    "freezegun>=1.2.2,<2.0.0",
    "responses>=0.22.0,<1.0.0",
    "pytest-asyncio>=0.23.2,<1.0.0",
    "lark>=1.1.5,<2.0.0",
    "pandas>=2.0.0,<3.0.0",
    "pytest-mock>=3.10.0,<4.0.0",
    "pytest-socket>=0.6.0,<1.0.0",
    "syrupy>=4.0.2,<5.0.0",
    "requests-mock>=1.11.0,<2.0.0",
    "pytest-xdist<4.0.0,>=3.6.1",
    "blockbuster>=1.5.18,<1.6.0",
    "cffi<1.17.1; python_version < \"3.10\"",
    "cffi; python_version >= \"3.10\"",
    "langchain-tests",
    "langchain-core",
    "langchain-text-splitters",
    "langchain-openai",
    "toml>=0.10.2,<1.0.0",
    "packaging>=24.2.0,<26.0.0",
    "numpy>=1.26.4; python_version<'3.13'",
    "numpy>=2.1.0; python_version>='3.13'",
]
test_integration = [
    "vcrpy>=7.0.0,<8.0.0",
    "urllib3<2.0.0; python_version < \"3.10\"",
    "wrapt>=1.15.0,<2.0.0",
    "python-dotenv>=1.0.0,<2.0.0",
    "cassio>=0.1.0,<1.0.0",
    "langchainhub>=0.1.16,<1.0.0",
    "langchain-core",
    "langchain-text-splitters",
]
lint = [
    "ruff>=0.12.2,<0.13.0",
    "cffi<1.17.1; python_version < \"3.10\"",
    "cffi; python_version >= \"3.10\"",
]
typing = [
    "mypy>=1.15.0,<1.16.0",
    "types-pyyaml>=6.0.12.2,<7.0.0.0",
    "types-requests>=2.28.11.5,<3.0.0.0",
    "types-toml>=0.10.8.1,<1.0.0.0",
    "types-redis>=4.3.21.6,<5.0.0.0",
    "types-pytz>=2023.3.0.0,<2024.0.0.0",
    "types-chardet>=5.0.4.6,<6.0.0.0",
    "mypy-protobuf>=3.0.0,<4.0.0",
    "langchain-core",
    "langchain-text-splitters",
    "numpy>=1.26.4; python_version < '3.13'",
    "numpy>=2.1.0; python_version >= '3.13'",
]
dev = [
    "jupyter>=1.0.0,<2.0.0",
    "playwright>=1.28.0,<2.0.0",
    "setuptools>=67.6.1,<68.0.0",
    "langchain-core",
    "langchain-text-splitters",
]


[tool.uv.sources]
langchain-core = { path = "../core", editable = true }
langchain-tests = { path = "../standard-tests", editable = true }
langchain-text-splitters = { path = "../text-splitters", editable = true }
langchain-openai = { path = "../partners/openai", editable = true }

[tool.ruff]
target-version = "py39"
exclude = ["tests/integration_tests/examples/non-utf8-encoding.py"]

[tool.mypy]
plugins = ["pydantic.mypy"]
strict = "True"
strict_bytes = "True"
ignore_missing_imports = "True"
enable_error_code = "deprecated"
warn_unreachable = "True"

# TODO: activate for 'strict' checking
disallow_untyped_calls = "False"
disallow_any_generics = "False"
disallow_untyped_decorators = "False"
warn_return_any = "False"
strict_equality = "False"

[tool.ruff.format]
docstring-code-format = true

[tool.ruff.lint]
select = [ "ALL",]
ignore = [
    "C90",     # McCabe complexity
    "COM812",  # Messes with the formatter
    "FIX002",  # Line contains TODO
    "PERF203", # Rarely useful
    "PLR09",   # Too many something (arg, statements, etc)
    "RUF012",  # Doesn't play well with Pydantic
    "TC001",   # Doesn't play well with Pydantic
    "TC002",   # Doesn't play well with Pydantic
    "TC003",   # Doesn't play well with Pydantic
    "TD002",   # Missing author in TODO
    "TD003",   # Missing issue link in TODO

    # TODO rules
    "ANN401",  # No type Any
    "D100",    # pydocstyle: missing docstring in public module
    "D104",    # pydocstyle: missing docstring in public package
    "PLC0415", # pylint: import-outside-top-level
    "TRY301",  # tryceratops: raise-within-try
]
unfixable = [
    "B028",    # People should intentionally tune the stacklevel
    "PLW1510", # People should intentionally set the check argument
]

flake8-annotations.allow-star-arg-any = true
flake8-annotations.mypy-init-return = true
flake8-type-checking.runtime-evaluated-base-classes = ["pydantic.BaseModel","langchain_core.load.serializable.Serializable","langchain_core.runnables.base.RunnableSerializable"]
pep8-naming.classmethod-decorators = [ "classmethod", "langchain_core.utils.pre_init", "pydantic.field_validator", "pydantic.v1.root_validator",]
pydocstyle.convention = "google"
pyupgrade.keep-runtime-typing = true

[tool.ruff.lint.extend-per-file-ignores]
"tests/**/*.py" = [
    "D1",      # Docstrings not mandatory in tests
    "S101",    # Tests need assertions
    "S311",    # Standard pseudo-random generators are not suitable for cryptographic purposes
    "SLF001",  # Private member access in tests
    "PLR2004", # Magic value comparisons
]
"tests/integration_tests/examples/*.py" = [
    "INP001",   # Not a package
    "EXE001",   # Only examples
]
"scripts/*.py" = [
    "INP001",   # Not a package
]
"langchain/chains/constitutional_ai/principles.py" = [
    "E501", # Line too long
]
"**/retrievers/*time_weighted_retriever.py" = [
    "DTZ001", # Use of non timezone-aware datetime
    "DTZ005", # Use of non timezone-aware datetime
    "DTZ006", # Use of non timezone-aware datetime
]

[tool.coverage.run]
omit = ["tests/*"]

[tool.pytest.ini_options]
addopts = "--strict-markers --strict-config --durations=5 --snapshot-warn-unused -vv"
markers = [
    "requires: mark tests as requiring a specific library",
    "scheduled: mark tests to run in scheduled testing",
    "compile: mark placeholder test used to compile integration tests without running them",
]
asyncio_mode = "auto"
filterwarnings = [
    "ignore::langchain_core._api.beta_decorator.LangChainBetaWarning",
    "ignore::langchain_core._api.deprecation.LangChainDeprecationWarning:tests",
    "ignore::langchain_core._api.deprecation.LangChainPendingDeprecationWarning:tests",
]<|MERGE_RESOLUTION|>--- conflicted
+++ resolved
@@ -5,19 +5,7 @@
 [project]
 authors = []
 license = { text = "MIT" }
-<<<<<<< HEAD
-requires-python = ">=3.10"
-dependencies = [
-    "langchain-core<2.0.0,>=0.3.72",
-    "langchain-text-splitters<1.0.0,>=0.3.9",
-    "langsmith>=0.1.17",
-    "pydantic<3.0.0,>=2.7.4",
-    "SQLAlchemy<3,>=1.4",
-    "requests<3,>=2",
-    "PyYAML>=5.3",
-    "async-timeout<5.0.0,>=4.0.0; python_version < \"3.11\"",
-=======
-requires-python = ">=3.9.0,<4.0.0"
+requires-python = ">=3.10.0,<4.0.0"
 dependencies = [
     "langchain-core>=0.3.72,<1.0.0",
     "langchain-text-splitters>=0.3.9,<1.0.0",
@@ -27,7 +15,6 @@
     "requests>=2.0.0,<3.0.0",
     "PyYAML>=5.3.0,<7.0.0",
     "async-timeout>=4.0.0,<5.0.0; python_version < \"3.11\"",
->>>>>>> 6b4054c7
 ]
 name = "langchain"
 version = "0.3.27"
