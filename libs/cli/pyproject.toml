[build-system]
requires = ["pdm-backend"]
build-backend = "pdm.backend"

[project]
authors = [{ name = "Erick Friis", email = "erick@langchain.dev" }]
license = { text = "MIT" }
requires-python = ">=3.10"
dependencies = [
    "typer<1.0.0,>=0.9.0",
    "gitpython<4,>=3",
    "langserve[all]>=0.0.51",
    "uvicorn<1.0,>=0.23",
    "tomlkit>=0.12",
    "gritql<1.0.0,>=0.2.0",
]
name = "langchain-cli"
version = "0.0.37"
description = "CLI for interacting with LangChain"
readme = "README.md"

[project.urls]
"Source Code" = "https://github.com/langchain-ai/langchain/tree/master/libs/cli"
"Release Notes" = "https://github.com/langchain-ai/langchain/releases?q=tag%3A%22langchain-cli%3D%3D0%22&expanded=true"
repository = "https://github.com/langchain-ai/langchain"

[project.scripts]
langchain = "langchain_cli.cli:app"
langchain-cli = "langchain_cli.cli:app"

[dependency-groups]
dev = ["pytest<9.0.0,>=7.4.2", "pytest-watcher<1.0.0,>=0.3.4"]
lint = ["ruff<0.13,>=0.12.2", "mypy<1.18,>=1.17.1"]
test = ["langchain-core", "langchain"]
typing = ["langchain"]
test_integration = []

[tool.uv.sources]
langchain-core = { path = "../core", editable = true }
langchain = { path = "../langchain", editable = true }

[tool.ruff]
<<<<<<< HEAD
exclude = [
    "langchain_cli/integration_template",
    "langchain_cli/package_template",
    "langchain_cli/project_template",
]
=======
target-version = "py39"

[tool.ruff.format]
docstring-code-format = true
>>>>>>> a35ee49f

[tool.ruff.lint]
select = [ "ALL",]
ignore = [
    "C90",     # McCabe complexity
    "COM812",  # Messes with the formatter
    "CPY",     # No copyright
    "FIX002",  # Line contains TODO
    "PERF203", # Rarely useful
    "PLR09",   # Too many something (arg, statements, etc)
    "RUF012",  # Doesn't play well with Pydantic
    "TC001",   # Doesn't play well with Pydantic
    "TC002",   # Doesn't play well with Pydantic
    "TC003",   # Doesn't play well with Pydantic
    "TD002",   # Missing author in TODO
    "TD003",   # Missing issue link in TODO

    # TODO rules
    "BLE",
]
unfixable = [
    "B028",    # People should intentionally tune the stacklevel
    "PLW1510", # People should intentionally set the check argument
]

flake8-annotations.allow-star-arg-any = true
flake8-annotations.mypy-init-return = true
flake8-type-checking.runtime-evaluated-base-classes = ["pydantic.BaseModel","langchain_core.load.serializable.Serializable","langchain_core.runnables.base.RunnableSerializable"]
pep8-naming.classmethod-decorators = [ "classmethod", "langchain_core.utils.pydantic.pre_init", "pydantic.field_validator", "pydantic.v1.root_validator",]
pydocstyle.convention = "google"
pyupgrade.keep-runtime-typing = true

[tool.ruff.lint.per-file-ignores]
"tests/**" = [ "D1", "DOC", "S", "SLF",]
"scripts/**" = [ "INP", "S",]

[tool.mypy]
plugins = ["pydantic.mypy"]
strict = true
enable_error_code = "deprecated"
warn_unreachable = true

exclude = [
    "langchain_cli/integration_template",
    "langchain_cli/package_template",
]<|MERGE_RESOLUTION|>--- conflicted
+++ resolved
@@ -39,19 +39,8 @@
 langchain-core = { path = "../core", editable = true }
 langchain = { path = "../langchain", editable = true }
 
-[tool.ruff]
-<<<<<<< HEAD
-exclude = [
-    "langchain_cli/integration_template",
-    "langchain_cli/package_template",
-    "langchain_cli/project_template",
-]
-=======
-target-version = "py39"
-
 [tool.ruff.format]
 docstring-code-format = true
->>>>>>> a35ee49f
 
 [tool.ruff.lint]
 select = [ "ALL",]
