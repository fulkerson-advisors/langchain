"""Develop integration packages for LangChain."""

<<<<<<< HEAD
from __future__ import annotations

=======
import os
>>>>>>> 244c6995
import re
import shutil
import subprocess
from pathlib import Path
from typing import Annotated, cast

import typer
from typing_extensions import TypedDict

from langchain_cli.utils.find_replace import replace_file, replace_glob

integration_cli = typer.Typer(no_args_is_help=True, add_completion=False)


class Replacements(TypedDict):
    """Replacements."""

    __package_name__: str
    __module_name__: str
    __ModuleName__: str
    __MODULE_NAME__: str
    __package_name_short__: str
    __package_name_short_snake__: str


def _process_name(name: str, *, community: bool = False) -> Replacements:
    preprocessed = name.replace("_", "-").lower()

    preprocessed = preprocessed.removeprefix("langchain-")

    if not re.match(r"^[a-z][a-z0-9-]*$", preprocessed):
        msg = (
            "Name should only contain lowercase letters (a-z), numbers, and hyphens"
            ", and start with a letter."
        )
        raise ValueError(msg)
    if preprocessed.endswith("-"):
        msg = "Name should not end with `-`."
        raise ValueError(msg)
    if preprocessed.find("--") != -1:
        msg = "Name should not contain consecutive hyphens."
        raise ValueError(msg)
    replacements: Replacements = {
        "__package_name__": f"langchain-{preprocessed}",
        "__module_name__": "langchain_" + preprocessed.replace("-", "_"),
        "__ModuleName__": preprocessed.title().replace("-", ""),
        "__MODULE_NAME__": preprocessed.upper().replace("-", ""),
        "__package_name_short__": preprocessed,
        "__package_name_short_snake__": preprocessed.replace("-", "_"),
    }
    if community:
        replacements["__module_name__"] = preprocessed.replace("-", "_")
    return replacements


@integration_cli.command()
def new(
    name: Annotated[
        str,
        typer.Option(
            help="The name of the integration to create (e.g. `my-integration`)",
            prompt="The name of the integration to create (e.g. `my-integration`)",
        ),
    ],
    name_class: Annotated[
        str | None,
        typer.Option(
            help="The name of the integration in PascalCase. e.g. `MyIntegration`."
            " This is used to name classes like `MyIntegrationVectorStore`",
        ),
    ] = None,
    src: Annotated[
        list[str] | None,
        typer.Option(
            help="The name of the single template file to copy."
            " e.g. `--src integration_template/chat_models.py "
            "--dst my_integration/chat_models.py`. Can be used multiple times.",
        ),
    ] = None,
    dst: Annotated[
        list[str] | None,
        typer.Option(
            help="The relative path to the integration package to place the new file in"
            ". e.g. `my-integration/my_integration.py`",
        ),
    ] = None,
) -> None:
    """Create a new integration package."""
    try:
        replacements = _process_name(name)
    except ValueError as e:
        typer.echo(e)
        raise typer.Exit(code=1) from None

    if name_class:
        if not re.match(r"^[A-Z][a-zA-Z0-9]*$", name_class):
            typer.echo(
                "Name should only contain letters (a-z, A-Z), numbers, and underscores"
                ", and start with a capital letter.",
            )
            raise typer.Exit(code=1)
        replacements["__ModuleName__"] = name_class
    else:
        replacements["__ModuleName__"] = typer.prompt(
            "Name of integration in PascalCase",
            default=replacements["__ModuleName__"],
        )

    project_template_dir = Path(__file__).parents[1] / "integration_template"
    destination_dir = Path.cwd() / replacements["__package_name__"]
    if not src and not dst:
        if destination_dir.exists():
            typer.echo(f"Folder {destination_dir} exists.")
            raise typer.Exit(code=1)

        # copy over template from ../integration_template
        shutil.copytree(project_template_dir, destination_dir, dirs_exist_ok=False)

        # folder movement
        package_dir = destination_dir / replacements["__module_name__"]
        shutil.move(destination_dir / "integration_template", package_dir)

        # replacements in files
        replace_glob(destination_dir, "**/*", cast("dict[str, str]", replacements))

        # dependency install
        try:
            # Use --no-progress to avoid tty issues in CI/test environments
            env = os.environ.copy()
            env.pop("UV_FROZEN", None)
            env.pop("VIRTUAL_ENV", None)
            subprocess.run(
                ["uv", "sync", "--dev", "--no-progress"],  # noqa: S607
                cwd=destination_dir,
                check=True,
                env=env,
            )
        except FileNotFoundError:
            typer.echo(
                "uv is not installed. Skipping dependency installation; run "
                "`uv sync --dev` manually if needed.",
            )
        except subprocess.CalledProcessError:
            typer.echo(
                "Failed to install dependencies. You may need to run "
                "`uv sync --dev` manually in the package directory.",
            )
    else:
        # confirm src and dst are the same length
        if not src:
            typer.echo("Cannot provide --dst without --src.")
            raise typer.Exit(code=1)
        src_paths = [project_template_dir / p for p in src]
        if dst and len(src) != len(dst):
            typer.echo("Number of --src and --dst arguments must match.")
            raise typer.Exit(code=1)
        if not dst:
            # assume we're in a package dir, copy to equivalent path
            dst_paths = [destination_dir / p for p in src]
        else:
            dst_paths = [Path.cwd() / p for p in dst]
            dst_paths = [
                p / f"{replacements['__package_name_short_snake__']}.ipynb"
                if not p.suffix
                else p
                for p in dst_paths
            ]

        # confirm no duplicate dst_paths
        if len(dst_paths) != len(set(dst_paths)):
            typer.echo(
                "Duplicate destination paths provided or computed - please "
                "specify them explicitly with --dst.",
            )
            raise typer.Exit(code=1)

        # confirm no files exist at dst_paths
        for dst_path in dst_paths:
            if dst_path.exists():
                typer.echo(f"File {dst_path} exists.")
                raise typer.Exit(code=1)

        for src_path, dst_path in zip(src_paths, dst_paths, strict=False):
            shutil.copy(src_path, dst_path)
            replace_file(dst_path, cast("dict[str, str]", replacements))


TEMPLATE_MAP: dict[str, str] = {
    "ChatModel": "chat.ipynb",
    "DocumentLoader": "document_loaders.ipynb",
    "Tool": "tools.ipynb",
    "VectorStore": "vectorstores.ipynb",
    "Embeddings": "text_embedding.ipynb",
    "ByteStore": "kv_store.ipynb",
    "LLM": "llms.ipynb",
    "Provider": "provider.ipynb",
    "Toolkit": "toolkits.ipynb",
    "Retriever": "retrievers.ipynb",
}

_component_types_str = ", ".join(f"`{k}`" for k in TEMPLATE_MAP)


@integration_cli.command()
def create_doc(
    name: Annotated[
        str,
        typer.Option(
            help=(
                "The kebab-case name of the integration (e.g. `openai`, "
                "`google-vertexai`). Do not include a 'langchain-' prefix."
            ),
            prompt=(
                "The kebab-case name of the integration (e.g. `openai`, "
                "`google-vertexai`). Do not include a 'langchain-' prefix."
            ),
        ),
    ],
    name_class: Annotated[
        str | None,
        typer.Option(
            help=(
                "The PascalCase name of the integration (e.g. `OpenAI`, "
                "`VertexAI`). Do not include a 'Chat', 'VectorStore', etc. "
                "prefix/suffix."
            ),
        ),
    ] = None,
    component_type: Annotated[
        str,
        typer.Option(
            help=(
                f"The type of component. Currently supported: {_component_types_str}."
            ),
        ),
    ] = "ChatModel",
    destination_dir: Annotated[
        str,
        typer.Option(
            help="The relative path to the docs directory to place the new file in.",
            prompt="The relative path to the docs directory to place the new file in.",
        ),
    ] = "docs/docs/integrations/chat/",
) -> None:
    """Create a new integration doc."""
    if component_type not in TEMPLATE_MAP:
        typer.echo(
            f"Unrecognized {component_type=}. Expected one of {_component_types_str}.",
        )
        raise typer.Exit(code=1)

    new(
        name=name,
        name_class=name_class,
        src=[f"docs/{TEMPLATE_MAP[component_type]}"],
        dst=[destination_dir],
    )<|MERGE_RESOLUTION|>--- conflicted
+++ resolved
@@ -1,11 +1,6 @@
 """Develop integration packages for LangChain."""
 
-<<<<<<< HEAD
-from __future__ import annotations
-
-=======
 import os
->>>>>>> 244c6995
 import re
 import shutil
 import subprocess
