"""GitHub utilities."""

import http.client
import json


<<<<<<< HEAD
def list_packages(*, contains: str | None = None) -> list[str]:
    """List all packages in the langchain repository templates directory."""
=======
def list_packages(*, contains: Optional[str] = None) -> list[str]:
    """List all packages in the langchain repository templates directory.

    Args:
        contains: Optional substring that the package name must contain.

    Returns:
        A list of package names.
    """
>>>>>>> cc98fb9b
    conn = http.client.HTTPSConnection("api.github.com")
    try:
        headers = {
            "Accept": "application/vnd.github+json",
            "X-GitHub-Api-Version": "2022-11-28",
            "User-Agent": "langchain-cli",
        }

        conn.request(
            "GET",
            "/repos/langchain-ai/langchain/contents/templates",
            headers=headers,
        )
        res = conn.getresponse()

        res_str = res.read()

        data = json.loads(res_str)
        package_names = [
            p["name"] for p in data if p["type"] == "dir" and p["name"] != "docs"
        ]
        return (
            [p for p in package_names if contains in p] if contains else package_names
        )
    finally:
        conn.close()<|MERGE_RESOLUTION|>--- conflicted
+++ resolved
@@ -4,11 +4,7 @@
 import json
 
 
-<<<<<<< HEAD
 def list_packages(*, contains: str | None = None) -> list[str]:
-    """List all packages in the langchain repository templates directory."""
-=======
-def list_packages(*, contains: Optional[str] = None) -> list[str]:
     """List all packages in the langchain repository templates directory.
 
     Args:
@@ -17,7 +13,6 @@
     Returns:
         A list of package names.
     """
->>>>>>> cc98fb9b
     conn = http.client.HTTPSConnection("api.github.com")
     try:
         headers = {
