--- conflicted
+++ resolved
@@ -453,9 +453,8 @@
         for block in response_1.content_blocks:
             if block["type"] == "reasoning":
                 total_reasoning_blocks += 1
-                assert isinstance(block.get("id"), str) and block.get(
-                    "id", ""
-                ).startswith("rs_")
+                assert isinstance(block.get("id"), str)
+                assert block.get("id", "").startswith("rs_")
                 assert isinstance(block.get("reasoning"), str)
                 assert isinstance(block.get("index"), str)
         assert (
@@ -654,7 +653,6 @@
     )
 
 
-<<<<<<< HEAD
 @pytest.mark.default_cassette("test_mcp_builtin_zdr.yaml.gz")
 @pytest.mark.vcr
 def test_mcp_builtin_zdr_v1() -> None:
@@ -719,10 +717,6 @@
 def test_image_generation_streaming(
     output_version: Literal["v0", "responses/v1"],
 ) -> None:
-=======
-@pytest.mark.vcr
-def test_image_generation_streaming() -> None:
->>>>>>> 98630232
     """Test image generation streaming."""
     llm = ChatOpenAI(
         model="gpt-4.1", use_responses_api=True, output_version=output_version
@@ -825,17 +819,12 @@
     assert set(extra_keys).issubset(tool_output["extras"].keys())
 
 
-<<<<<<< HEAD
 @pytest.mark.default_cassette("test_image_generation_multi_turn.yaml.gz")
 @pytest.mark.vcr
 @pytest.mark.parametrize("output_version", ["v0", "responses/v1"])
 def test_image_generation_multi_turn(
     output_version: Literal["v0", "responses/v1"],
 ) -> None:
-=======
-@pytest.mark.vcr
-def test_image_generation_multi_turn() -> None:
->>>>>>> 98630232
     """Test multi-turn editing of image generation by passing in history."""
     # Test multi-turn
     llm = ChatOpenAI(
@@ -1020,15 +1009,10 @@
     assert response.content
 
 
-<<<<<<< HEAD
 @pytest.mark.default_cassette("test_custom_tool.yaml.gz")
 @pytest.mark.vcr
 @pytest.mark.parametrize("output_version", ["responses/v1", "v1"])
 def test_custom_tool(output_version: Literal["responses/v1", "v1"]) -> None:
-=======
-@pytest.mark.vcr
-def test_custom_tool() -> None:
->>>>>>> 98630232
     @custom_tool
     def execute_code(code: str) -> str:
         """Execute python code."""
