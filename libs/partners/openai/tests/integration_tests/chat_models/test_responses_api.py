"""Test Responses API usage."""

import json
import os
from typing import Annotated, Any, Literal, Optional, cast

import openai
import pytest
from langchain_core.messages import (
    AIMessage,
    AIMessageChunk,
    BaseMessage,
    BaseMessageChunk,
    HumanMessage,
    MessageLikeRepresentation,
)
from pydantic import BaseModel
from typing_extensions import TypedDict

from langchain_openai import ChatOpenAI, custom_tool

MODEL_NAME = "gpt-4o-mini"


def _check_response(response: Optional[BaseMessage]) -> None:
    assert isinstance(response, AIMessage)
    assert isinstance(response.content, list)
    for block in response.content:
        assert isinstance(block, dict)
        if block["type"] == "text":
            assert isinstance(block["text"], str)
            for annotation in block["annotations"]:
                if annotation["type"] == "file_citation":
                    assert all(
                        key in annotation
                        for key in ["file_id", "filename", "index", "type"]
                    )
                elif annotation["type"] == "web_search":
                    assert all(
                        key in annotation
                        for key in ["end_index", "start_index", "title", "type", "url"]
                    )

    text_content = response.text()
    assert isinstance(text_content, str)
    assert text_content
    assert response.usage_metadata
    assert response.usage_metadata["input_tokens"] > 0
    assert response.usage_metadata["output_tokens"] > 0
    assert response.usage_metadata["total_tokens"] > 0
    assert response.response_metadata["model_name"]
    assert response.response_metadata["service_tier"]


@pytest.mark.vcr
def test_web_search() -> None:
    llm = ChatOpenAI(model=MODEL_NAME, output_version="responses/v1")
    first_response = llm.invoke(
        "What was a positive news story from today?",
        tools=[{"type": "web_search_preview"}],
    )
    _check_response(first_response)

    # Test streaming
    full: Optional[BaseMessageChunk] = None
    for chunk in llm.stream(
        "What was a positive news story from today?",
        tools=[{"type": "web_search_preview"}],
    ):
        assert isinstance(chunk, AIMessageChunk)
        full = chunk if full is None else full + chunk
    _check_response(full)

    # Use OpenAI's stateful API
    response = llm.invoke(
        "what about a negative one",
        tools=[{"type": "web_search_preview"}],
        previous_response_id=first_response.response_metadata["id"],
    )
    _check_response(response)

    # Manually pass in chat history
    response = llm.invoke(
        [
            {
                "role": "user",
                "content": [
                    {
                        "type": "text",
                        "text": "What was a positive news story from today?",
                    }
                ],
            },
            first_response,
            {
                "role": "user",
                "content": [{"type": "text", "text": "what about a negative one"}],
            },
        ],
        tools=[{"type": "web_search_preview"}],
    )
    _check_response(response)

    # Bind tool
    response = llm.bind_tools([{"type": "web_search_preview"}]).invoke(
        "What was a positive news story from today?"
    )
    _check_response(response)

    for msg in [first_response, full, response]:
        assert isinstance(msg, AIMessage)
        block_types = [block["type"] for block in msg.content]  # type: ignore[index]
        assert block_types == ["web_search_call", "text"]


@pytest.mark.flaky(retries=3, delay=1)
async def test_web_search_async() -> None:
    llm = ChatOpenAI(model=MODEL_NAME)
    response = await llm.ainvoke(
        "What was a positive news story from today?",
        tools=[{"type": "web_search_preview"}],
    )
    _check_response(response)
    assert response.response_metadata["status"]

    # Test streaming
    full: Optional[BaseMessageChunk] = None
    async for chunk in llm.astream(
        "What was a positive news story from today?",
        tools=[{"type": "web_search_preview"}],
    ):
        assert isinstance(chunk, AIMessageChunk)
        full = chunk if full is None else full + chunk
    assert isinstance(full, AIMessageChunk)
    _check_response(full)

    for msg in [response, full]:
        assert msg.additional_kwargs["tool_outputs"]
        assert len(msg.additional_kwargs["tool_outputs"]) == 1
        tool_output = msg.additional_kwargs["tool_outputs"][0]
        assert tool_output["type"] == "web_search_call"


@pytest.mark.flaky(retries=3, delay=1)
def test_function_calling() -> None:
    def multiply(x: int, y: int) -> int:
        """return x * y"""
        return x * y

    llm = ChatOpenAI(model=MODEL_NAME)
    bound_llm = llm.bind_tools([multiply, {"type": "web_search_preview"}])
    ai_msg = cast(AIMessage, bound_llm.invoke("whats 5 * 4"))
    assert len(ai_msg.tool_calls) == 1
    assert ai_msg.tool_calls[0]["name"] == "multiply"
    assert set(ai_msg.tool_calls[0]["args"]) == {"x", "y"}

    full: Any = None
    for chunk in bound_llm.stream("whats 5 * 4"):
        assert isinstance(chunk, AIMessageChunk)
        full = chunk if full is None else full + chunk
    assert len(full.tool_calls) == 1
    assert full.tool_calls[0]["name"] == "multiply"
    assert set(full.tool_calls[0]["args"]) == {"x", "y"}

    response = bound_llm.invoke("What was a positive news story from today?")
    _check_response(response)


class Foo(BaseModel):
    response: str


class FooDict(TypedDict):
    response: str


def test_parsed_pydantic_schema() -> None:
    llm = ChatOpenAI(model=MODEL_NAME, use_responses_api=True)
    response = llm.invoke("how are ya", response_format=Foo)
    parsed = Foo(**json.loads(response.text()))
    assert parsed == response.additional_kwargs["parsed"]
    assert parsed.response

    # Test stream
    full: Optional[BaseMessageChunk] = None
    for chunk in llm.stream("how are ya", response_format=Foo):
        assert isinstance(chunk, AIMessageChunk)
        full = chunk if full is None else full + chunk
    assert isinstance(full, AIMessageChunk)
    parsed = Foo(**json.loads(full.text()))
    assert parsed == full.additional_kwargs["parsed"]
    assert parsed.response


async def test_parsed_pydantic_schema_async() -> None:
    llm = ChatOpenAI(model=MODEL_NAME, use_responses_api=True)
    response = await llm.ainvoke("how are ya", response_format=Foo)
    parsed = Foo(**json.loads(response.text()))
    assert parsed == response.additional_kwargs["parsed"]
    assert parsed.response

    # Test stream
    full: Optional[BaseMessageChunk] = None
    async for chunk in llm.astream("how are ya", response_format=Foo):
        assert isinstance(chunk, AIMessageChunk)
        full = chunk if full is None else full + chunk
    assert isinstance(full, AIMessageChunk)
    parsed = Foo(**json.loads(full.text()))
    assert parsed == full.additional_kwargs["parsed"]
    assert parsed.response


@pytest.mark.flaky(retries=3, delay=1)
@pytest.mark.parametrize("schema", [Foo.model_json_schema(), FooDict])
def test_parsed_dict_schema(schema: Any) -> None:
    llm = ChatOpenAI(model=MODEL_NAME, use_responses_api=True)
    response = llm.invoke("how are ya", response_format=schema)
    parsed = json.loads(response.text())
    assert parsed == response.additional_kwargs["parsed"]
    assert parsed["response"] and isinstance(parsed["response"], str)

    # Test stream
    full: Optional[BaseMessageChunk] = None
    for chunk in llm.stream("how are ya", response_format=schema):
        assert isinstance(chunk, AIMessageChunk)
        full = chunk if full is None else full + chunk
    assert isinstance(full, AIMessageChunk)
    parsed = json.loads(full.text())
    assert parsed == full.additional_kwargs["parsed"]
    assert parsed["response"] and isinstance(parsed["response"], str)


def test_parsed_strict() -> None:
    llm = ChatOpenAI(model=MODEL_NAME, use_responses_api=True)

    class InvalidJoke(TypedDict):
        setup: Annotated[str, ..., "The setup of the joke"]
        punchline: Annotated[str, None, "The punchline of the joke"]

    # Test not strict
    response = llm.invoke("Tell me a joke", response_format=InvalidJoke)
    parsed = json.loads(response.text())
    assert parsed == response.additional_kwargs["parsed"]

    # Test strict
    with pytest.raises(openai.BadRequestError):
        llm.invoke(
            "Tell me a joke about cats.", response_format=InvalidJoke, strict=True
        )
    with pytest.raises(openai.BadRequestError):
        next(
            llm.stream(
                "Tell me a joke about cats.", response_format=InvalidJoke, strict=True
            )
        )


@pytest.mark.flaky(retries=3, delay=1)
@pytest.mark.parametrize("schema", [Foo.model_json_schema(), FooDict])
async def test_parsed_dict_schema_async(schema: Any) -> None:
    llm = ChatOpenAI(model=MODEL_NAME, use_responses_api=True)
    response = await llm.ainvoke("how are ya", response_format=schema)
    parsed = json.loads(response.text())
    assert parsed == response.additional_kwargs["parsed"]
    assert parsed["response"] and isinstance(parsed["response"], str)

    # Test stream
    full: Optional[BaseMessageChunk] = None
    async for chunk in llm.astream("how are ya", response_format=schema):
        assert isinstance(chunk, AIMessageChunk)
        full = chunk if full is None else full + chunk
    assert isinstance(full, AIMessageChunk)
    parsed = json.loads(full.text())
    assert parsed == full.additional_kwargs["parsed"]
    assert parsed["response"] and isinstance(parsed["response"], str)


def test_function_calling_and_structured_output() -> None:
    def multiply(x: int, y: int) -> int:
        """return x * y"""
        return x * y

    llm = ChatOpenAI(model=MODEL_NAME, use_responses_api=True)
    bound_llm = llm.bind_tools([multiply], response_format=Foo, strict=True)
    # Test structured output
    response = llm.invoke("how are ya", response_format=Foo)
    parsed = Foo(**json.loads(response.text()))
    assert parsed == response.additional_kwargs["parsed"]
    assert parsed.response

    # Test function calling
    ai_msg = cast(AIMessage, bound_llm.invoke("whats 5 * 4"))
    assert len(ai_msg.tool_calls) == 1
    assert ai_msg.tool_calls[0]["name"] == "multiply"
    assert set(ai_msg.tool_calls[0]["args"]) == {"x", "y"}


@pytest.mark.default_cassette("test_reasoning.yaml.gz")
@pytest.mark.vcr
@pytest.mark.parametrize("output_version", ["v0", "responses/v1"])
def test_reasoning(output_version: Literal["v0", "responses/v1"]) -> None:
    llm = ChatOpenAI(
        model="o4-mini", use_responses_api=True, output_version=output_version
    )
    response = llm.invoke("Hello", reasoning={"effort": "low"})
    assert isinstance(response, AIMessage)

    # Test init params + streaming
    llm = ChatOpenAI(
        model="o4-mini", reasoning={"effort": "low"}, output_version=output_version
    )
    full: Optional[BaseMessageChunk] = None
    for chunk in llm.stream("Hello"):
        assert isinstance(chunk, AIMessageChunk)
        full = chunk if full is None else full + chunk
    assert isinstance(full, AIMessage)

    for msg in [response, full]:
        if output_version == "v0":
            assert msg.additional_kwargs["reasoning"]
        else:
            block_types = [block["type"] for block in msg.content]
            assert block_types == ["reasoning", "text"]


def test_stateful_api() -> None:
    llm = ChatOpenAI(model=MODEL_NAME, use_responses_api=True)
    response = llm.invoke("how are you, my name is Bobo")
    assert "id" in response.response_metadata

    second_response = llm.invoke(
        "what's my name", previous_response_id=response.response_metadata["id"]
    )
    assert isinstance(second_response.content, list)
    assert "bobo" in second_response.content[0]["text"].lower()  # type: ignore


def test_route_from_model_kwargs() -> None:
    llm = ChatOpenAI(
        model=MODEL_NAME, model_kwargs={"text": {"format": {"type": "text"}}}
    )
    _ = next(llm.stream("Hello"))


@pytest.mark.flaky(retries=3, delay=1)
def test_computer_calls() -> None:
    llm = ChatOpenAI(model="computer-use-preview", truncation="auto")
    tool = {
        "type": "computer_use_preview",
        "display_width": 1024,
        "display_height": 768,
        "environment": "browser",
    }
    llm_with_tools = llm.bind_tools([tool], tool_choice="any")
    response = llm_with_tools.invoke("Please open the browser.")
    assert response.additional_kwargs["tool_outputs"]


def test_file_search() -> None:
    pytest.skip()  # TODO: set up infra
    llm = ChatOpenAI(model=MODEL_NAME)
    tool = {
        "type": "file_search",
        "vector_store_ids": [os.environ["OPENAI_VECTOR_STORE_ID"]],
    }
    response = llm.invoke("What is deep research by OpenAI?", tools=[tool])
    _check_response(response)

    full: Optional[BaseMessageChunk] = None
    for chunk in llm.stream("What is deep research by OpenAI?", tools=[tool]):
        assert isinstance(chunk, AIMessageChunk)
        full = chunk if full is None else full + chunk
    assert isinstance(full, AIMessageChunk)
    _check_response(full)


@pytest.mark.default_cassette("test_stream_reasoning_summary.yaml.gz")
@pytest.mark.vcr
@pytest.mark.parametrize("output_version", ["v0", "responses/v1"])
def test_stream_reasoning_summary(
    output_version: Literal["v0", "responses/v1"],
) -> None:
    llm = ChatOpenAI(
        model="o4-mini",
        # Routes to Responses API if `reasoning` is set.
        reasoning={"effort": "medium", "summary": "auto"},
        output_version=output_version,
    )
    message_1 = {
        "role": "user",
        "content": "What was the third tallest buliding in the year 2000?",
    }
    response_1: Optional[BaseMessageChunk] = None
    for chunk in llm.stream([message_1]):
        assert isinstance(chunk, AIMessageChunk)
        response_1 = chunk if response_1 is None else response_1 + chunk
    assert isinstance(response_1, AIMessageChunk)
    if output_version == "v0":
        reasoning = response_1.additional_kwargs["reasoning"]
        assert set(reasoning.keys()) == {"id", "type", "summary"}
    else:
        reasoning = next(
            block
            for block in response_1.content
            if block["type"] == "reasoning"  # type: ignore[index]
        )
        assert set(reasoning.keys()) == {"id", "type", "summary", "index"}
    summary = reasoning["summary"]
    assert isinstance(summary, list)
    for block in summary:
        assert isinstance(block, dict)
        assert isinstance(block["type"], str)
        assert isinstance(block["text"], str)
        assert block["text"]

    # Check we can pass back summaries
    message_2 = {"role": "user", "content": "Thank you."}
    response_2 = llm.invoke([message_1, response_1, message_2])
    assert isinstance(response_2, AIMessage)


@pytest.mark.vcr
def test_code_interpreter() -> None:
    llm = ChatOpenAI(model="o4-mini", use_responses_api=True)
    llm_with_tools = llm.bind_tools(
        [{"type": "code_interpreter", "container": {"type": "auto"}}]
    )
    input_message = {
        "role": "user",
        "content": "Write and run code to answer the question: what is 3^3?",
    }
    response = llm_with_tools.invoke([input_message])
    _check_response(response)
    tool_outputs = response.additional_kwargs["tool_outputs"]
    assert tool_outputs
    assert any(output["type"] == "code_interpreter_call" for output in tool_outputs)

    # Test streaming
    # Use same container
    tool_outputs = response.additional_kwargs["tool_outputs"]
    assert len(tool_outputs) == 1
    container_id = tool_outputs[0]["container_id"]
    llm_with_tools = llm.bind_tools(
        [{"type": "code_interpreter", "container": container_id}]
    )

    full: Optional[BaseMessageChunk] = None
    for chunk in llm_with_tools.stream([input_message]):
        assert isinstance(chunk, AIMessageChunk)
        full = chunk if full is None else full + chunk
    assert isinstance(full, AIMessageChunk)
    tool_outputs = full.additional_kwargs["tool_outputs"]
    assert tool_outputs
    assert any(output["type"] == "code_interpreter_call" for output in tool_outputs)

    # Test we can pass back in
    next_message = {"role": "user", "content": "Please add more comments to the code."}
    _ = llm_with_tools.invoke([input_message, full, next_message])


@pytest.mark.vcr
def test_mcp_builtin() -> None:
    llm = ChatOpenAI(model="o4-mini", use_responses_api=True)

    llm_with_tools = llm.bind_tools(
        [
            {
                "type": "mcp",
                "server_label": "deepwiki",
                "server_url": "https://mcp.deepwiki.com/mcp",
                "require_approval": {"always": {"tool_names": ["read_wiki_structure"]}},
            }
        ]
    )
    input_message = {
        "role": "user",
        "content": (
            "What transport protocols does the 2025-03-26 version of the MCP spec "
            "support?"
        ),
    }
    response = llm_with_tools.invoke([input_message])
    assert all(isinstance(block, dict) for block in response.content)

    approval_message = HumanMessage(
        [
            {
                "type": "mcp_approval_response",
                "approve": True,
                "approval_request_id": output["id"],
            }
            for output in response.additional_kwargs["tool_outputs"]
            if output["type"] == "mcp_approval_request"
        ]
    )
    _ = llm_with_tools.invoke(
        [approval_message], previous_response_id=response.response_metadata["id"]
    )


@pytest.mark.vcr
def test_mcp_builtin_zdr() -> None:
    llm = ChatOpenAI(
        model="o4-mini",
        output_version="responses/v1",
        store=False,
        include=["reasoning.encrypted_content"],
    )

    llm_with_tools = llm.bind_tools(
        [
            {
                "type": "mcp",
                "server_label": "deepwiki",
                "server_url": "https://mcp.deepwiki.com/mcp",
                "require_approval": {"always": {"tool_names": ["read_wiki_structure"]}},
            }
        ]
    )
    input_message = {
        "role": "user",
        "content": (
            "What transport protocols does the 2025-03-26 version of the MCP spec "
            "support?"
        ),
    }
    full: Optional[BaseMessageChunk] = None
    for chunk in llm_with_tools.stream([input_message]):
        assert isinstance(chunk, AIMessageChunk)
        full = chunk if full is None else full + chunk

    assert isinstance(full, AIMessageChunk)
    assert all(isinstance(block, dict) for block in full.content)

    approval_message = HumanMessage(
        [
            {
                "type": "mcp_approval_response",
                "approve": True,
                "approval_request_id": block["id"],  # type: ignore[index]
            }
            for block in full.content
            if block["type"] == "mcp_approval_request"  # type: ignore[index]
        ]
    )
    _ = llm_with_tools.invoke([input_message, full, approval_message])


@pytest.mark.vcr()
def test_image_generation_streaming() -> None:
    """Test image generation streaming."""
    llm = ChatOpenAI(model="gpt-4.1", use_responses_api=True)
    tool = {
        "type": "image_generation",
        # For testing purposes let's keep the quality low, so the test runs faster.
        "quality": "low",
        "output_format": "jpeg",
        "output_compression": 100,
        "size": "1024x1024",
    }

    # Example tool output for an image
    # {
    #     "background": "opaque",
    #     "id": "ig_683716a8ddf0819888572b20621c7ae4029ec8c11f8dacf8",
    #     "output_format": "png",
    #     "quality": "high",
    #     "revised_prompt": "A fluffy, fuzzy cat sitting calmly, with soft fur, bright "
    #     "eyes, and a cute, friendly expression. The background is "
    #     "simple and light to emphasize the cat's texture and "
    #     "fluffiness.",
    #     "size": "1024x1024",
    #     "status": "completed",
    #     "type": "image_generation_call",
    #     "result": # base64 encode image data
    # }

    expected_keys = {
        "id",
        "index",
        "background",
        "output_format",
        "quality",
        "result",
        "revised_prompt",
        "size",
        "status",
        "type",
    }

    full: Optional[BaseMessageChunk] = None
    for chunk in llm.stream("Draw a random short word in green font.", tools=[tool]):
        assert isinstance(chunk, AIMessageChunk)
        full = chunk if full is None else full + chunk
    complete_ai_message = cast(AIMessageChunk, full)
    # At the moment, the streaming API does not pick up annotations fully.
    # So the following check is commented out.
    # _check_response(complete_ai_message)
    tool_output = complete_ai_message.additional_kwargs["tool_outputs"][0]
    assert set(tool_output.keys()).issubset(expected_keys)


@pytest.mark.vcr()
def test_image_generation_multi_turn() -> None:
    """Test multi-turn editing of image generation by passing in history."""
    # Test multi-turn
    llm = ChatOpenAI(model="gpt-4.1", use_responses_api=True)
    # Test invocation
    tool = {
        "type": "image_generation",
        # For testing purposes let's keep the quality low, so the test runs faster.
        "quality": "low",
        "output_format": "jpeg",
        "output_compression": 100,
        "size": "1024x1024",
    }
    llm_with_tools = llm.bind_tools([tool])

    chat_history: list[MessageLikeRepresentation] = [
        {"role": "user", "content": "Draw a random short word in green font."}
    ]
    ai_message = llm_with_tools.invoke(chat_history)
    _check_response(ai_message)
    tool_output = ai_message.additional_kwargs["tool_outputs"][0]

    # Example tool output for an image
    # {
    #     "background": "opaque",
    #     "id": "ig_683716a8ddf0819888572b20621c7ae4029ec8c11f8dacf8",
    #     "output_format": "png",
    #     "quality": "high",
    #     "revised_prompt": "A fluffy, fuzzy cat sitting calmly, with soft fur, bright "
    #     "eyes, and a cute, friendly expression. The background is "
    #     "simple and light to emphasize the cat's texture and "
    #     "fluffiness.",
    #     "size": "1024x1024",
    #     "status": "completed",
    #     "type": "image_generation_call",
    #     "result": # base64 encode image data
    # }

    expected_keys = {
        "id",
        "background",
        "output_format",
        "quality",
        "result",
        "revised_prompt",
        "size",
        "status",
        "type",
    }

    assert set(tool_output.keys()).issubset(expected_keys)

    chat_history.extend(
        [
            # AI message with tool output
            ai_message,
            # New request
            {
                "role": "user",
                "content": (
                    "Now, change the font to blue. Keep the word and everything else "
                    "the same."
                ),
            },
        ]
    )

    ai_message2 = llm_with_tools.invoke(chat_history)
    _check_response(ai_message2)
    tool_output2 = ai_message2.additional_kwargs["tool_outputs"][0]
    assert set(tool_output2.keys()).issubset(expected_keys)


<<<<<<< HEAD
=======
@pytest.mark.xfail(
    reason="verbosity parameter not yet supported by OpenAI Responses API"
)
def test_verbosity_parameter() -> None:
    """Test verbosity parameter with Responses API.

    TODO: This test is expected to fail until OpenAI enables verbosity support
    in the Responses API for available models. The parameter is properly implemented
    in the codebase but the API currently returns 'Unknown parameter: verbosity'.
    Remove @pytest.mark.xfail when OpenAI adds support.
    """
    llm = ChatOpenAI(
        model=MODEL_NAME,
        verbosity="medium",
        use_responses_api=True,
        output_version="responses/v1",
    )
    response = llm.invoke([HumanMessage(content="Hello, explain quantum computing.")])

    assert isinstance(response, AIMessage)
    assert response.content
    # When verbosity works, we expect the response to respect the verbosity level


>>>>>>> 088095b6
@pytest.mark.vcr()
def test_custom_tool() -> None:
    @custom_tool
    def execute_code(code: str) -> str:
        """Execute python code."""
        return "27"

    llm = ChatOpenAI(model="gpt-5", output_version="responses/v1").bind_tools(
        [execute_code]
    )

    input_message = {"role": "user", "content": "Use the tool to evaluate 3^3."}
    tool_call_message = llm.invoke([input_message])
    assert isinstance(tool_call_message, AIMessage)
    assert len(tool_call_message.tool_calls) == 1
    tool_call = tool_call_message.tool_calls[0]
    tool_message = execute_code.invoke(tool_call)
    response = llm.invoke([input_message, tool_call_message, tool_message])
    assert isinstance(response, AIMessage)

    # Test streaming
    full: Optional[BaseMessageChunk] = None
    for chunk in llm.stream([input_message]):
        assert isinstance(chunk, AIMessageChunk)
        full = chunk if full is None else full + chunk
    assert isinstance(full, AIMessageChunk)
    assert len(full.tool_calls) == 1<|MERGE_RESOLUTION|>--- conflicted
+++ resolved
@@ -674,8 +674,6 @@
     assert set(tool_output2.keys()).issubset(expected_keys)
 
 
-<<<<<<< HEAD
-=======
 @pytest.mark.xfail(
     reason="verbosity parameter not yet supported by OpenAI Responses API"
 )
@@ -700,7 +698,6 @@
     # When verbosity works, we expect the response to respect the verbosity level
 
 
->>>>>>> 088095b6
 @pytest.mark.vcr()
 def test_custom_tool() -> None:
     @custom_tool
