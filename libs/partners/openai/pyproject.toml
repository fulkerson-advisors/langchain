[build-system]
requires = ["pdm-backend"]
build-backend = "pdm.backend"

[project]
authors = []
license = { text = "MIT" }
requires-python = ">=3.9"
dependencies = [
<<<<<<< HEAD
    "langchain-core<1.0.0,>=0.3.68",
    "openai<2.0.0,>=1.99.3",
=======
    "langchain-core<1.0.0,>=0.3.74",
    "openai<2.0.0,>=1.86.0",
>>>>>>> 088095b6
    "tiktoken<1,>=0.7",
    "lark>=1.1.0"
]
name = "langchain-openai"
version = "0.3.29"
description = "An integration package connecting OpenAI and LangChain"
readme = "README.md"

[project.urls]
"Source Code" = "https://github.com/langchain-ai/langchain/tree/master/libs/partners/openai"
"Release Notes" = "https://github.com/langchain-ai/langchain/releases?q=tag%3A%22langchain-openai%3D%3D0%22&expanded=true"
repository = "https://github.com/langchain-ai/langchain"

[dependency-groups]
test = [
    "pytest<8.0.0,>=7.3.0",
    "freezegun<2.0.0,>=1.2.2",
    "pytest-mock<4.0.0,>=3.10.0",
    "syrupy<5.0.0,>=4.0.2",
    "pytest-watcher<1.0.0,>=0.3.4",
    "pytest-asyncio<1.0.0,>=0.21.1",
    "pytest-cov<5.0.0,>=4.1.0",
    "pytest-retry<1.8.0,>=1.7.0",
    "pytest-socket<1.0.0,>=0.6.0",
    "pytest-xdist<4.0.0,>=3.6.1",
    "vcrpy>=7.0",
    "numpy>=1.26.4; python_version<'3.13'",
    "numpy>=2.1.0; python_version>='3.13'",
    "langchain-core",
    "langchain-tests",
]
codespell = ["codespell<3.0.0,>=2.2.0"]
lint = ["ruff<0.13,>=0.12.2"]
dev = ["langchain-core"]
test_integration = [
    "httpx<1.0.0,>=0.27.0",
    "pillow<11.0.0,>=10.3.0",
    "numpy>=1.26.4; python_version < '3.13'",
    "numpy>=2.1.0; python_version >= '3.13'",
]
typing = ["mypy<2.0,>=1.10", "types-tqdm<5.0.0.0,>=4.66.0.5", "langchain-core"]

[tool.uv.sources]
langchain-core = { path = "../../core", editable = true }
langchain-tests = { path = "../../standard-tests", editable = true }

[tool.mypy]
disallow_untyped_defs = "True"
[[tool.mypy.overrides]]
module = "transformers"
ignore_missing_imports = true

[tool.ruff]
target-version = "py39"

[tool.ruff.lint]
select = ["E", "F", "I", "T201", "UP", "S"]
ignore = [ "UP007", "UP045" ]

[tool.ruff.format]
docstring-code-format = true
skip-magic-trailing-comma = true

[tool.coverage.run]
omit = ["tests/*"]

[tool.pytest.ini_options]
addopts = "--snapshot-warn-unused --strict-markers --strict-config --durations=5 --cov=langchain_openai"
markers = [
    "requires: mark tests as requiring a specific library",
    "compile: mark placeholder test used to compile integration tests without running them",
    "scheduled: mark tests to run in scheduled testing",
]
asyncio_mode = "auto"
filterwarnings = [
    "ignore::langchain_core._api.beta_decorator.LangChainBetaWarning",
]

[tool.ruff.lint.extend-per-file-ignores]
"tests/**/*.py" = [
    "S101", # Tests need assertions
    "S311", # Standard pseudo-random generators are not suitable for cryptographic purposes
    "F821",
]<|MERGE_RESOLUTION|>--- conflicted
+++ resolved
@@ -7,13 +7,8 @@
 license = { text = "MIT" }
 requires-python = ">=3.9"
 dependencies = [
-<<<<<<< HEAD
-    "langchain-core<1.0.0,>=0.3.68",
-    "openai<2.0.0,>=1.99.3",
-=======
     "langchain-core<1.0.0,>=0.3.74",
-    "openai<2.0.0,>=1.86.0",
->>>>>>> 088095b6
+    "openai<2.0.0,>=1.99.5",
     "tiktoken<1,>=0.7",
     "lark>=1.1.0"
 ]
