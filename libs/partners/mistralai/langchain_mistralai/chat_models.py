--- conflicted
+++ resolved
@@ -190,15 +190,9 @@
 class ChatMistralAI(BaseChatModel):
     """A chat model that uses the MistralAI API."""
 
-<<<<<<< HEAD
     _client: Optional[httpx.Client] = None
     _async_client: Optional[httpx.AsyncClient] = None
-    mistral_api_key: Optional[SecretStr] = None
-=======
-    client: httpx.Client = Field(default=None)  #: :meta private:
-    async_client: httpx.AsyncClient = Field(default=None)  #: :meta private:
     mistral_api_key: Optional[SecretStr] = Field(default=None, alias="api_key")
->>>>>>> a27d88f1
     endpoint: str = "https://api.mistral.ai/v1"
     max_retries: int = 5
     timeout: int = 120
@@ -214,7 +208,6 @@
     safe_mode: bool = False
     streaming: bool = False
 
-<<<<<<< HEAD
     @root_validator()
     def validate_environment(cls, values: Dict) -> Dict:
         """Validate api key, python package exists, temperature, and top_p."""
@@ -291,13 +284,12 @@
             },
             timeout=self.timeout,
         )
-=======
+
     class Config:
         """Configuration for this pydantic object."""
 
         allow_population_by_field_name = True
         arbitrary_types_allowed = True
->>>>>>> a27d88f1
 
     @property
     def _default_params(self) -> Dict[str, Any]:
