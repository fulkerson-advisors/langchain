"""Anthropic chat models."""

from __future__ import annotations

import copy
import json
import re
import warnings
from collections.abc import AsyncIterator, Iterator, Mapping, Sequence
from functools import cached_property
from operator import itemgetter
from typing import Any, Callable, Final, Literal, Optional, Union, cast

import anthropic
from langchain_core._api import beta
from langchain_core.callbacks import (
    AsyncCallbackManagerForLLMRun,
    CallbackManagerForLLMRun,
)
from langchain_core.exceptions import OutputParserException
from langchain_core.language_models import LanguageModelInput
from langchain_core.language_models.chat_models import (
    BaseChatModel,
    LangSmithParams,
    agenerate_from_stream,
    generate_from_stream,
)
from langchain_core.messages import (
    AIMessage,
    AIMessageChunk,
    BaseMessage,
    HumanMessage,
    SystemMessage,
    ToolCall,
    ToolMessage,
    is_data_content_block,
)
from langchain_core.messages import content as types
from langchain_core.messages.ai import InputTokenDetails, UsageMetadata
from langchain_core.messages.tool import tool_call_chunk as create_tool_call_chunk
from langchain_core.output_parsers import JsonOutputKeyToolsParser, PydanticToolsParser
from langchain_core.output_parsers.base import OutputParserLike
from langchain_core.outputs import ChatGeneration, ChatGenerationChunk, ChatResult
from langchain_core.runnables import Runnable, RunnableMap, RunnablePassthrough
from langchain_core.tools import BaseTool
from langchain_core.utils import from_env, get_pydantic_field_names, secret_from_env
from langchain_core.utils.function_calling import convert_to_openai_tool
from langchain_core.utils.pydantic import is_basemodel_subclass
from langchain_core.utils.utils import _build_model_kwargs
from pydantic import BaseModel, ConfigDict, Field, SecretStr, model_validator
from typing_extensions import NotRequired, TypedDict

from langchain_anthropic._client_utils import (
    _get_default_async_httpx_client,
    _get_default_httpx_client,
)
from langchain_anthropic._compat import _convert_from_v1_to_anthropic
from langchain_anthropic.output_parsers import extract_tool_calls

_message_type_lookups = {
    "human": "user",
    "ai": "assistant",
    "AIMessageChunk": "assistant",
    "HumanMessageChunk": "user",
}


_MODEL_DEFAULT_MAX_OUTPUT_TOKENS: Final[dict[str, int]] = {
    "claude-opus-4-1": 32000,
    "claude-opus-4": 32000,
    "claude-sonnet-4": 64000,
    "claude-3-7-sonnet": 64000,
    "claude-3-5-sonnet": 8192,
    "claude-3-5-haiku": 8192,
    "claude-3-haiku": 4096,
}
_FALLBACK_MAX_OUTPUT_TOKENS: Final[int] = 4096


def _default_max_tokens_for(model: str | None) -> int:
    """Return the default max output tokens for an Anthropic model (with fallback).

    Can find the Max Tokens limits here: https://docs.anthropic.com/en/docs/about-claude/models/overview#model-comparison-table
    """
    if not model:
        return _FALLBACK_MAX_OUTPUT_TOKENS

    parts = model.split("-")
    family = "-".join(parts[:-1]) if len(parts) > 1 else model

    return _MODEL_DEFAULT_MAX_OUTPUT_TOKENS.get(family, _FALLBACK_MAX_OUTPUT_TOKENS)


class AnthropicTool(TypedDict):
    """Anthropic tool definition."""

    name: str
    input_schema: dict[str, Any]
    description: NotRequired[str]
    cache_control: NotRequired[dict[str, str]]


def _is_builtin_tool(tool: Any) -> bool:
    """Check if a tool is a built-in Anthropic tool.

    https://docs.anthropic.com/en/docs/agents-and-tools/tool-use/overview
    """
    if not isinstance(tool, dict):
        return False

    tool_type = tool.get("type")
    if not tool_type or not isinstance(tool_type, str):
        return False

    _builtin_tool_prefixes = [
        "text_editor_",
        "computer_",
        "bash_",
        "web_search_",
        "web_fetch_",
        "code_execution_",
    ]
    return any(tool_type.startswith(prefix) for prefix in _builtin_tool_prefixes)


def _format_image(url: str) -> dict:
    """Convert part["image_url"]["url"] strings (OpenAI format) to Anthropic format.

    {
        "type": "base64",
        "media_type": "image/jpeg",
        "data": "/9j/4AAQSkZJRg...",
    }

    Or

    {
        "type": "url",
        "url": "https://example.com/image.jpg",
    }
    """
    # Base64 encoded image
    base64_regex = r"^data:(?P<media_type>image/.+);base64,(?P<data>.+)$"
    base64_match = re.match(base64_regex, url)

    if base64_match:
        return {
            "type": "base64",
            "media_type": base64_match.group("media_type"),
            "data": base64_match.group("data"),
        }

    # Url
    url_regex = r"^https?://.*$"
    url_match = re.match(url_regex, url)

    if url_match:
        return {
            "type": "url",
            "url": url,
        }

    msg = (
        "Malformed url parameter."
        " Must be either an image URL (https://example.com/image.jpg)"
        " or base64 encoded string (data:image/png;base64,'/9j/4AAQSk'...)"
    )
    raise ValueError(
        msg,
    )


def _merge_messages(
    messages: Sequence[BaseMessage],
) -> list[Union[SystemMessage, AIMessage, HumanMessage]]:
    """Merge runs of human/tool messages into single human messages with content blocks."""  # noqa: E501
    merged: list = []
    for curr in messages:
        if isinstance(curr, ToolMessage):
            if (
                isinstance(curr.content, list)
                and curr.content
                and all(
                    isinstance(block, dict) and block.get("type") == "tool_result"
                    for block in curr.content
                )
            ):
                curr = HumanMessage(curr.content)  # type: ignore[misc]
            else:
                curr = HumanMessage(  # type: ignore[misc]
                    [
                        {
                            "type": "tool_result",
                            "content": curr.content,
                            "tool_use_id": curr.tool_call_id,
                            "is_error": curr.status == "error",
                        },
                    ],
                )
        last = merged[-1] if merged else None
        if any(
            all(isinstance(m, c) for m in (curr, last))
            for c in (SystemMessage, HumanMessage)
        ):
            if isinstance(cast("BaseMessage", last).content, str):
                new_content: list = [
                    {"type": "text", "text": cast("BaseMessage", last).content},
                ]
            else:
                new_content = copy.copy(cast("list", cast("BaseMessage", last).content))
            if isinstance(curr.content, str):
                new_content.append({"type": "text", "text": curr.content})
            else:
                new_content.extend(curr.content)
            merged[-1] = curr.model_copy(update={"content": new_content})
        else:
            merged.append(curr)
    return merged


def _format_data_content_block(block: dict) -> dict:
    """Format standard data content block to format expected by Anthropic."""
    if block["type"] == "image":
        if "url" in block:
            if block["url"].startswith("data:"):
                # Data URI
                formatted_block = {
                    "type": "image",
                    "source": _format_image(block["url"]),
                }
            else:
                formatted_block = {
                    "type": "image",
                    "source": {"type": "url", "url": block["url"]},
                }
        elif "base64" in block or block.get("source_type") == "base64":
            formatted_block = {
                "type": "image",
                "source": {
                    "type": "base64",
                    "media_type": block["mime_type"],
                    "data": block.get("base64") or block.get("data", ""),
                },
            }
        elif "file_id" in block:
            formatted_block = {
                "type": "image",
                "source": {
                    "type": "file",
                    "file_id": block["file_id"],
                },
            }
        elif block.get("source_type") == "id":
            formatted_block = {
                "type": "image",
                "source": {
                    "type": "file",
                    "file_id": block["id"],
                },
            }
        else:
            msg = (
                "Anthropic only supports 'url', 'base64', or 'id' keys for image "
                "content blocks."
            )
            raise ValueError(
                msg,
            )

    elif block["type"] == "file":
        if "url" in block:
            formatted_block = {
                "type": "document",
                "source": {
                    "type": "url",
                    "url": block["url"],
                },
            }
        elif "base64" in block or block.get("source_type") == "base64":
            formatted_block = {
                "type": "document",
                "source": {
                    "type": "base64",
                    "media_type": block.get("mime_type") or "application/pdf",
                    "data": block.get("base64") or block.get("data", ""),
                },
            }
        elif block.get("source_type") == "text":
            formatted_block = {
                "type": "document",
                "source": {
                    "type": "text",
                    "media_type": block.get("mime_type") or "text/plain",
                    "data": block["text"],
                },
            }
        elif "file_id" in block:
            formatted_block = {
                "type": "document",
                "source": {
                    "type": "file",
                    "file_id": block["file_id"],
                },
            }
        elif block.get("source_type") == "id":
            formatted_block = {
                "type": "document",
                "source": {
                    "type": "file",
                    "file_id": block["id"],
                },
            }
        else:
            msg = (
                "Anthropic only supports 'url', 'base64', or 'id' keys for file "
                "content blocks."
            )
            raise ValueError(msg)

    elif block["type"] == "text-plain":
        formatted_block = {
            "type": "document",
            "source": {
                "type": "text",
                "media_type": block.get("mime_type") or "text/plain",
                "data": block["text"],
            },
        }

    else:
        msg = f"Block of type {block['type']} is not supported."
        raise ValueError(msg)

    if formatted_block:
        for key in ["cache_control", "citations", "title", "context"]:
            if key in block:
                formatted_block[key] = block[key]
            elif (metadata := block.get("extras")) and key in metadata:
                formatted_block[key] = metadata[key]
            elif (metadata := block.get("metadata")) and key in metadata:
                # Backward compat
                formatted_block[key] = metadata[key]

    return formatted_block


def _format_messages(
    messages: Sequence[BaseMessage],
) -> tuple[Union[str, list[dict], None], list[dict]]:
    """Format messages for Anthropic's API."""
    system: Union[str, list[dict], None] = None
    formatted_messages: list[dict] = []
    merged_messages = _merge_messages(messages)
    for _i, message in enumerate(merged_messages):
        if message.type == "system":
            if system is not None:
                msg = "Received multiple non-consecutive system messages."
                raise ValueError(msg)
            if isinstance(message.content, list):
                system = [
                    (
                        block
                        if isinstance(block, dict)
                        else {"type": "text", "text": block}
                    )
                    for block in message.content
                ]
            else:
                system = message.content
            continue

        role = _message_type_lookups[message.type]
        content: Union[str, list]

        if not isinstance(message.content, str):
            # parse as dict
            if not isinstance(message.content, list):
                msg = "Anthropic message content must be str or list of dicts"
                raise ValueError(
                    msg,
                )

            # populate content
            content = []
            for block in message.content:
                if isinstance(block, str):
                    content.append({"type": "text", "text": block})
                elif isinstance(block, dict):
                    if "type" not in block:
                        msg = "Dict content block must have a type key"
                        raise ValueError(msg)
                    if block["type"] == "image_url":
                        # convert format
                        source = _format_image(block["image_url"]["url"])
                        content.append({"type": "image", "source": source})
                    elif is_data_content_block(block):
                        content.append(_format_data_content_block(block))
                    elif block["type"] == "tool_use":
                        # If a tool_call with the same id as a tool_use content block
                        # exists, the tool_call is preferred.
                        if isinstance(message, AIMessage) and block["id"] in [
                            tc["id"] for tc in message.tool_calls
                        ]:
                            overlapping = [
                                tc
                                for tc in message.tool_calls
                                if tc["id"] == block["id"]
                            ]
                            content.extend(
                                _lc_tool_calls_to_anthropic_tool_use_blocks(
                                    overlapping,
                                ),
                            )
                        else:
                            if tool_input := block.get("input"):
                                args = tool_input
                            elif "partial_json" in block:
                                try:
                                    args = json.loads(block["partial_json"] or "{}")
                                except json.JSONDecodeError:
                                    args = {}
                            else:
                                args = {}
                            content.append(
                                _AnthropicToolUse(
                                    type="tool_use",
                                    name=block["name"],
                                    input=args,
                                    id=block["id"],
                                )
                            )
                    elif block["type"] in ("server_tool_use", "mcp_tool_use"):
                        formatted_block = {
                            k: v
                            for k, v in block.items()
                            if k
                            in (
                                "type",
                                "id",
                                "input",
                                "name",
                                "server_name",  # for mcp_tool_use
                                "cache_control",
                            )
                        }
                        # Attempt to parse streamed output
                        if block.get("input") == {} and "partial_json" in block:
                            try:
                                input_ = json.loads(block["partial_json"])
                                if input_:
                                    formatted_block["input"] = input_
                            except json.JSONDecodeError:
                                pass
                        content.append(formatted_block)
                    elif block["type"] == "text":
                        text = block.get("text", "")
                        # Only add non-empty strings for now as empty ones are not
                        # accepted.
                        # https://github.com/anthropics/anthropic-sdk-python/issues/461
                        if text.strip():
                            formatted_block = {
                                k: v
                                for k, v in block.items()
                                if k in ("type", "text", "cache_control", "citations")
                            }
                            # Clean up citations to remove null file_id fields
                            if formatted_block.get("citations"):
                                cleaned_citations = []
                                for citation in formatted_block["citations"]:
                                    cleaned_citation = {
                                        k: v
                                        for k, v in citation.items()
                                        if not (k == "file_id" and v is None)
                                    }
                                    cleaned_citations.append(cleaned_citation)
                                formatted_block["citations"] = cleaned_citations
                            content.append(formatted_block)
                    elif block["type"] == "thinking":
                        content.append(
                            {
                                k: v
                                for k, v in block.items()
                                if k
                                in ("type", "thinking", "cache_control", "signature")
                            },
                        )
                    elif block["type"] == "redacted_thinking":
                        content.append(
                            {
                                k: v
                                for k, v in block.items()
                                if k in ("type", "cache_control", "data")
                            },
                        )
                    elif block["type"] == "tool_result":
                        tool_content = _format_messages(
                            [HumanMessage(block["content"])],
                        )[1][0]["content"]
                        content.append({**block, "content": tool_content})
                    elif block["type"] in (
                        "code_execution_tool_result",
                        "mcp_tool_result",
                        "web_search_tool_result",
                        "web_fetch_tool_result",
                    ):
                        content.append(
                            {
                                k: v
                                for k, v in block.items()
                                if k
                                in (
                                    "type",
                                    "content",
                                    "tool_use_id",
                                    "is_error",  # for mcp_tool_result
                                    "cache_control",
                                    "retrieved_at",  # for web_fetch_tool_result
                                )
                            },
                        )
                    else:
                        content.append(block)
                else:
                    msg = (
                        f"Content blocks must be str or dict, instead was: "
                        f"{type(block)}"
                    )
                    raise ValueError(
                        msg,
                    )
        else:
            content = message.content

        # Ensure all tool_calls have a tool_use content block
        if isinstance(message, AIMessage) and message.tool_calls:
            content = content or []
            content = (
                [{"type": "text", "text": message.content}]
                if isinstance(content, str) and content
                else content
            )
            tool_use_ids = [
                cast("dict", block)["id"]
                for block in content
                if cast("dict", block)["type"] == "tool_use"
            ]
            missing_tool_calls = [
                tc for tc in message.tool_calls if tc["id"] not in tool_use_ids
            ]
            cast("list", content).extend(
                _lc_tool_calls_to_anthropic_tool_use_blocks(missing_tool_calls),
            )

        formatted_messages.append({"role": role, "content": content})
    return system, formatted_messages


def _handle_anthropic_bad_request(e: anthropic.BadRequestError) -> None:
    """Handle Anthropic BadRequestError."""
    if ("messages: at least one message is required") in e.message:
        message = "Received only system message(s). "
        warnings.warn(message, stacklevel=2)
        raise e
    raise


class ChatAnthropic(BaseChatModel):
    """Anthropic chat models.

    See `Anthropic's docs <https://docs.anthropic.com/en/docs/about-claude/models/overview>`__ for a
    list of the latest models.

    Setup:
        Install ``langchain-anthropic`` and set environment variable ``ANTHROPIC_API_KEY``.

        .. code-block:: bash

            pip install -U langchain-anthropic
            export ANTHROPIC_API_KEY="your-api-key"

    Key init args — completion params:
        model: str
            Name of Anthropic model to use. e.g. ``'claude-3-7-sonnet-20250219'``.
        temperature: float
            Sampling temperature. Ranges from ``0.0`` to ``1.0``.
        max_tokens: int
            Max number of tokens to generate.

    Key init args — client params:
        timeout: Optional[float]
            Timeout for requests.
        anthropic_proxy: Optional[str]
            Proxy to use for the Anthropic clients, will be used for every API call.
            If not passed in will be read from env var ``ANTHROPIC_PROXY``.
        max_retries: int
            Max number of retries if a request fails.
        api_key: Optional[str]
            Anthropic API key. If not passed in will be read from env var
            ``ANTHROPIC_API_KEY``.
        base_url: Optional[str]
            Base URL for API requests. Only specify if using a proxy or service
            emulator.

    See full list of supported init args and their descriptions in the params section.

    Instantiate:
        .. code-block:: python

            from langchain_anthropic import ChatAnthropic

            llm = ChatAnthropic(
                model="claude-3-7-sonnet-20250219",
                temperature=0,
                max_tokens=1024,
                timeout=None,
                max_retries=2,
                # api_key="...",
                # base_url="...",
                # other params...
            )

    **NOTE**: Any param which is not explicitly supported will be passed directly to the
    ``anthropic.Anthropic.messages.create(...)`` API every time to the model is
    invoked. For example:

    .. code-block:: python

        from langchain_anthropic import ChatAnthropic
        import anthropic

        ChatAnthropic(..., extra_headers={}).invoke(...)

        # results in underlying API call of:

        anthropic.Anthropic(..).messages.create(..., extra_headers={})

        # which is also equivalent to:

        ChatAnthropic(...).invoke(..., extra_headers={})

    Invoke:
        .. code-block:: python

            messages = [
                (
                    "system",
                    "You are a helpful translator. Translate the user sentence to French.",
                ),
                ("human", "I love programming."),
            ]
            llm.invoke(messages)

        .. code-block:: python

            AIMessage(
                content="J'aime la programmation.",
                response_metadata={
                    "id": "msg_01Trik66aiQ9Z1higrD5XFx3",
                    "model": "claude-3-7-sonnet-20250219",
                    "stop_reason": "end_turn",
                    "stop_sequence": None,
                    "usage": {"input_tokens": 25, "output_tokens": 11},
                },
                id="run-5886ac5f-3c2e-49f5-8a44-b1e92808c929-0",
                usage_metadata={
                    "input_tokens": 25,
                    "output_tokens": 11,
                    "total_tokens": 36,
                },
            )

    Stream:
        .. code-block:: python

            for chunk in llm.stream(messages):
                print(chunk.text, end="")

        .. code-block:: python

            AIMessageChunk(content="J", id="run-272ff5f9-8485-402c-b90d-eac8babc5b25")
            AIMessageChunk(content="'", id="run-272ff5f9-8485-402c-b90d-eac8babc5b25")
            AIMessageChunk(content="a", id="run-272ff5f9-8485-402c-b90d-eac8babc5b25")
            AIMessageChunk(content="ime", id="run-272ff5f9-8485-402c-b90d-eac8babc5b25")
            AIMessageChunk(content=" la", id="run-272ff5f9-8485-402c-b90d-eac8babc5b25")
            AIMessageChunk(content=" programm", id="run-272ff5f9-8485-402c-b90d-eac8babc5b25")
            AIMessageChunk(content="ation", id="run-272ff5f9-8485-402c-b90d-eac8babc5b25")
            AIMessageChunk(content=".", id="run-272ff5f9-8485-402c-b90d-eac8babc5b25")

        .. code-block:: python

            stream = llm.stream(messages)
            full = next(stream)
            for chunk in stream:
                full += chunk
            full

        .. code-block:: python

            AIMessageChunk(content="J'aime la programmation.", id="run-b34faef0-882f-4869-a19c-ed2b856e6361")

    Async:
        .. code-block:: python

            await llm.ainvoke(messages)

            # stream:
            # async for chunk in (await llm.astream(messages))

            # batch:
            # await llm.abatch([messages])

        .. code-block:: python

            AIMessage(
                content="J'aime la programmation.",
                response_metadata={
                    "id": "msg_01Trik66aiQ9Z1higrD5XFx3",
                    "model": "claude-3-7-sonnet-20250219",
                    "stop_reason": "end_turn",
                    "stop_sequence": None,
                    "usage": {"input_tokens": 25, "output_tokens": 11},
                },
                id="run-5886ac5f-3c2e-49f5-8a44-b1e92808c929-0",
                usage_metadata={
                    "input_tokens": 25,
                    "output_tokens": 11,
                    "total_tokens": 36,
                },
            )

    Tool calling:
        .. code-block:: python

            from pydantic import BaseModel, Field


            class GetWeather(BaseModel):
                '''Get the current weather in a given location'''

                location: str = Field(..., description="The city and state, e.g. San Francisco, CA")


            class GetPopulation(BaseModel):
                '''Get the current population in a given location'''

                location: str = Field(..., description="The city and state, e.g. San Francisco, CA")


            llm_with_tools = llm.bind_tools([GetWeather, GetPopulation])
            ai_msg = llm_with_tools.invoke("Which city is hotter today and which is bigger: LA or NY?")
            ai_msg.tool_calls

        .. code-block:: python

            [
                {
                    "name": "GetWeather",
                    "args": {"location": "Los Angeles, CA"},
                    "id": "toolu_01KzpPEAgzura7hpBqwHbWdo",
                },
                {
                    "name": "GetWeather",
                    "args": {"location": "New York, NY"},
                    "id": "toolu_01JtgbVGVJbiSwtZk3Uycezx",
                },
                {
                    "name": "GetPopulation",
                    "args": {"location": "Los Angeles, CA"},
                    "id": "toolu_01429aygngesudV9nTbCKGuw",
                },
                {
                    "name": "GetPopulation",
                    "args": {"location": "New York, NY"},
                    "id": "toolu_01JPktyd44tVMeBcPPnFSEJG",
                },
            ]

        See ``ChatAnthropic.bind_tools()`` method for more.

    Structured output:
        .. code-block:: python

            from typing import Optional

            from pydantic import BaseModel, Field


            class Joke(BaseModel):
                '''Joke to tell user.'''

                setup: str = Field(description="The setup of the joke")
                punchline: str = Field(description="The punchline to the joke")
                rating: Optional[int] = Field(description="How funny the joke is, from 1 to 10")


            structured_llm = llm.with_structured_output(Joke)
            structured_llm.invoke("Tell me a joke about cats")

        .. code-block:: python

            Joke(
                setup="Why was the cat sitting on the computer?",
                punchline="To keep an eye on the mouse!",
                rating=None,
            )

        See ``ChatAnthropic.with_structured_output()`` for more.

    Image input:
        See `multimodal guides <https://python.langchain.com/docs/how_to/multimodal_inputs/>`__
        for more detail.

        .. code-block:: python

            import base64

            import httpx
            from langchain_anthropic import ChatAnthropic
            from langchain_core.messages import HumanMessage

            image_url = "https://upload.wikimedia.org/wikipedia/commons/thumb/d/dd/Gfp-wisconsin-madison-the-nature-boardwalk.jpg/2560px-Gfp-wisconsin-madison-the-nature-boardwalk.jpg"
            image_data = base64.b64encode(httpx.get(image_url).content).decode("utf-8")

            llm = ChatAnthropic(model="claude-3-5-sonnet-latest")
            message = HumanMessage(
                content=[
                    {
                        "type": "text",
                        "text": "Can you highlight the differences between these two images?",
                    },
                    {
                        "type": "image",
                        "base64": image_data,
                        "mime_type": "image/jpeg",
                    },
                    {
                        "type": "image",
                        "url": image_url,
                    },
                ],
            )
            ai_msg = llm.invoke([message])
            ai_msg.content

        .. code-block:: python

            "After examining both images carefully, I can see that they are actually identical."

        .. dropdown:: Files API

            You can also pass in files that are managed through Anthropic's
            `Files API <https://docs.anthropic.com/en/docs/build-with-claude/files>`__:

            .. code-block:: python

                from langchain_anthropic import ChatAnthropic

                llm = ChatAnthropic(
                    model="claude-sonnet-4-20250514",
                    betas=["files-api-2025-04-14"],
                )
                input_message = {
                    "role": "user",
                    "content": [
                        {
                            "type": "text",
                            "text": "Describe this document.",
                        },
                        {
                            "type": "image",
                            "id": "file_abc123...",
                        },
                    ],
                }
                llm.invoke([input_message])

    PDF input:
        See `multimodal guides <https://python.langchain.com/docs/how_to/multimodal_inputs/>`__
        for more detail.

        .. code-block:: python

            from base64 import b64encode
            from langchain_anthropic import ChatAnthropic
            from langchain_core.messages import HumanMessage
            import requests

            url = "https://www.w3.org/WAI/ER/tests/xhtml/testfiles/resources/pdf/dummy.pdf"
            data = b64encode(requests.get(url).content).decode()

            llm = ChatAnthropic(model="claude-3-5-sonnet-latest")
            ai_msg = llm.invoke(
                [
                    HumanMessage(
                        [
                            "Summarize this document.",
                            {
                                "type": "file",
                                "mime_type": "application/pdf",
                                "base64": data,
                            },
                        ]
                    )
                ]
            )
            ai_msg.content

        .. code-block:: python

            "This appears to be a simple document..."

        .. dropdown:: Files API

            You can also pass in files that are managed through Anthropic's
            `Files API <https://docs.anthropic.com/en/docs/build-with-claude/files>`__:

            .. code-block:: python

                from langchain_anthropic import ChatAnthropic

                llm = ChatAnthropic(
                    model="claude-sonnet-4-20250514",
                    betas=["files-api-2025-04-14"],
                )
                input_message = {
                    "role": "user",
                    "content": [
                        {
                            "type": "text",
                            "text": "Describe this document.",
                        },
                        {
                            "type": "file",
                            "id": "file_abc123...",
                        },
                    ],
                }
                llm.invoke([input_message])

    Extended thinking:
        Claude 3.7 Sonnet supports an
        `extended thinking <https://docs.anthropic.com/en/docs/build-with-claude/extended-thinking>`__
        feature, which will output the step-by-step reasoning process that led to its
        final answer.

        To use it, specify the `thinking` parameter when initializing `ChatAnthropic`.
        It can also be passed in as a kwarg during invocation.

        You will need to specify a token budget to use this feature. See usage example:

        .. code-block:: python

            from langchain_anthropic import ChatAnthropic

            llm = ChatAnthropic(
                model="claude-3-7-sonnet-latest",
                max_tokens=5000,
                thinking={"type": "enabled", "budget_tokens": 2000},
            )

            response = llm.invoke("What is the cube root of 50.653?")
            response.content

        .. code-block:: python

            [
                {
                    "signature": "...",
                    "thinking": "To find the cube root of 50.653...",
                    "type": "thinking",
                },
                {"text": "The cube root of 50.653 is ...", "type": "text"},
            ]

    Citations:
        Anthropic supports a
        `citations <https://docs.anthropic.com/en/docs/build-with-claude/citations>`__
        feature that lets Claude attach context to its answers based on source
        documents supplied by the user. When
        `document content blocks <https://docs.anthropic.com/en/docs/build-with-claude/citations#document-types>`__
        with ``"citations": {"enabled": True}`` are included in a query, Claude may
        generate citations in its response.

        .. code-block:: python

            from langchain_anthropic import ChatAnthropic

            llm = ChatAnthropic(model="claude-3-5-haiku-latest")

            messages = [
                {
                    "role": "user",
                    "content": [
                        {
                            "type": "document",
                            "source": {
                                "type": "text",
                                "media_type": "text/plain",
                                "data": "The grass is green. The sky is blue.",
                            },
                            "title": "My Document",
                            "context": "This is a trustworthy document.",
                            "citations": {"enabled": True},
                        },
                        {"type": "text", "text": "What color is the grass and sky?"},
                    ],
                }
            ]
            response = llm.invoke(messages)
            response.content

        .. code-block:: python

            [
                {"text": "Based on the document, ", "type": "text"},
                {
                    "text": "the grass is green",
                    "type": "text",
                    "citations": [
                        {
                            "type": "char_location",
                            "cited_text": "The grass is green. ",
                            "document_index": 0,
                            "document_title": "My Document",
                            "start_char_index": 0,
                            "end_char_index": 20,
                        }
                    ],
                },
                {"text": ", and ", "type": "text"},
                {
                    "text": "the sky is blue",
                    "type": "text",
                    "citations": [
                        {
                            "type": "char_location",
                            "cited_text": "The sky is blue.",
                            "document_index": 0,
                            "document_title": "My Document",
                            "start_char_index": 20,
                            "end_char_index": 36,
                        }
                    ],
                },
                {"text": ".", "type": "text"},
            ]

    Token usage:
        .. code-block:: python

            ai_msg = llm.invoke(messages)
            ai_msg.usage_metadata

        .. code-block:: python

            {"input_tokens": 25, "output_tokens": 11, "total_tokens": 36}

        Message chunks containing token usage will be included during streaming by
        default:

        .. code-block:: python

            stream = llm.stream(messages)
            full = next(stream)
            for chunk in stream:
                full += chunk
            full.usage_metadata

        .. code-block:: python

            {"input_tokens": 25, "output_tokens": 11, "total_tokens": 36}

        These can be disabled by setting ``stream_usage=False`` in the stream method,
        or by setting ``stream_usage=False`` when initializing ChatAnthropic.

    Prompt caching:
        Prompt caching reduces processing time and costs for repetitive tasks or prompts
        with consistent elements

        .. note::
            Only certain models support prompt caching.
            See the `Claude documentation <https://docs.anthropic.com/en/docs/build-with-claude/prompt-caching#supported-models>`__
            for a full list.

        .. code-block:: python

            from langchain_anthropic import ChatAnthropic

            llm = ChatAnthropic(model="claude-3-7-sonnet-20250219")

            messages = [
                {
                    "role": "system",
                    "content": [
                        {
                            "type": "text",
                            "text": "Below is some long context:",
                        },
                        {
                            "type": "text",
                            "text": f"{long_text}",
                            "cache_control": {"type": "ephemeral"},
                        },
                    ],
                },
                {
                    "role": "user",
                    "content": "What's that about?",
                },
            ]

            response = llm.invoke(messages)
            response.usage_metadata["input_token_details"]

        .. code-block:: python

            {"cache_read": 0, "cache_creation": 1458}

        Alternatively, you may enable prompt caching at invocation time. You may want to
        conditionally cache based on runtime conditions, such as the length of the
        context. Alternatively, this is useful for app-level decisions about what to
        cache.

        .. code-block:: python

            response = llm.invoke(
                messages,
                cache_control={"type": "ephemeral"},
            )

        .. dropdown:: Extended caching

            The cache lifetime is 5 minutes by default. If this is too short, you can
            apply one hour caching by setting ``ttl`` to ``'1h'``.

            .. code-block:: python

                llm = ChatAnthropic(
                    model="claude-3-7-sonnet-20250219",
                )

                messages = [
                    {
                        "role": "user",
                        "content": [
                            {
                                "type": "text",
                                "text": f"{long_text}",
                                "cache_control": {"type": "ephemeral", "ttl": "1h"},
                            },
                        ],
                    }
                ]

                response = llm.invoke(messages)

            Details of cached token counts will be included on the ``InputTokenDetails``
            of response's ``usage_metadata``:

            .. code-block:: python

                response = llm.invoke(messages)
                response.usage_metadata

            .. code-block:: python

                {
                    "input_tokens": 1500,
                    "output_tokens": 200,
                    "total_tokens": 1700,
                    "input_token_details": {
                        "cache_read": 0,
                        "cache_creation": 1000,
                        "ephemeral_1h_input_tokens": 750,
                        "ephemeral_5m_input_tokens": 250,
                    },
                }

            See `Claude documentation <https://docs.anthropic.com/en/docs/build-with-claude/prompt-caching#1-hour-cache-duration-beta>`__
            for detail.

    Extended context windows (beta):
        Claude Sonnet 4 supports a 1-million token context window, available in beta for
        organizations in usage tier 4 and organizations with custom rate limits.

        .. code-block:: python

            from langchain_anthropic import ChatAnthropic

            llm = ChatAnthropic(
                model="claude-sonnet-4-20250514",
                betas=["context-1m-2025-08-07"],  # Enable 1M context beta
            )

            long_document = \"\"\"
            This is a very long document that would benefit from the extended 1M
            context window...
            [imagine this continues for hundreds of thousands of tokens]
            \"\"\"

            messages = [
                HumanMessage(f\"\"\"
            Please analyze this document and provide a summary:

            {long_document}

            What are the key themes and main conclusions?
            \"\"\")
            ]

            response = llm.invoke(messages)

        See `Claude documentation <https://docs.anthropic.com/en/docs/build-with-claude/context-windows#1m-token-context-window>`__
        for detail.


    Token-efficient tool use (beta):
        See LangChain `docs <https://python.langchain.com/docs/integrations/chat/anthropic/>`__
        for more detail.

        .. code-block:: python

            from langchain_anthropic import ChatAnthropic
            from langchain_core.tools import tool

            llm = ChatAnthropic(
                model="claude-3-7-sonnet-20250219",
                temperature=0,
                model_kwargs={
                    "extra_headers": {
                        "anthropic-beta": "token-efficient-tools-2025-02-19"
                    }
                }
            )

            @tool
            def get_weather(location: str) -> str:
                \"\"\"Get the weather at a location.\"\"\"
                return "It's sunny."

            llm_with_tools = llm.bind_tools([get_weather])
            response = llm_with_tools.invoke(
                "What's the weather in San Francisco?"
            )
            print(response.tool_calls)
            print(f'Total tokens: {response.usage_metadata["total_tokens"]}')

        .. code-block::

            [{'name': 'get_weather', 'args': {'location': 'San Francisco'}, 'id': 'toolu_01HLjQMSb1nWmgevQUtEyz17', 'type': 'tool_call'}]

            Total tokens: 408

    Built-in tools:
        See LangChain `docs <https://python.langchain.com/docs/integrations/chat/anthropic/#built-in-tools>`__
        for more detail.

        .. dropdown::  Web search

            .. code-block:: python

                from langchain_anthropic import ChatAnthropic

                llm = ChatAnthropic(model="claude-3-5-haiku-latest")

                tool = {
                    "type": "web_search_20250305",
                    "name": "web_search",
                    "max_uses": 3,
                }
                llm_with_tools = llm.bind_tools([tool])

                response = llm_with_tools.invoke("How do I update a web app to TypeScript 5.5?")

        .. dropdown::  Web fetch (beta)

            .. code-block:: python

                from langchain_anthropic import ChatAnthropic

                llm = ChatAnthropic(
                    model="claude-3-5-haiku-latest",
                    betas=["web-fetch-2025-09-10"],  # Enable web fetch beta
                )

                tool = {
                    "type": "web_fetch_20250910",
                    "name": "web_fetch",
                    "max_uses": 3,
                }
                llm_with_tools = llm.bind_tools([tool])

                response = llm_with_tools.invoke("Please analyze the content at https://example.com/article")

        .. dropdown::  Code execution

            .. code-block:: python

                llm = ChatAnthropic(
                    model="claude-sonnet-4-20250514",
                    betas=["code-execution-2025-05-22"],
                )

                tool = {"type": "code_execution_20250522", "name": "code_execution"}
                llm_with_tools = llm.bind_tools([tool])

                response = llm_with_tools.invoke(
                    "Calculate the mean and standard deviation of [1, 2, 3, 4, 5, 6, 7, 8, 9, 10]"
                )

        .. dropdown::  Remote MCP

            .. code-block:: python

                from langchain_anthropic import ChatAnthropic

                mcp_servers = [
                    {
                        "type": "url",
                        "url": "https://mcp.deepwiki.com/mcp",
                        "name": "deepwiki",
                        "tool_configuration": {  # optional configuration
                            "enabled": True,
                            "allowed_tools": ["ask_question"],
                        },
                        "authorization_token": "PLACEHOLDER",  # optional authorization
                    }
                ]

                llm = ChatAnthropic(
                    model="claude-sonnet-4-20250514",
                    betas=["mcp-client-2025-04-04"],
                    mcp_servers=mcp_servers,
                )

                response = llm.invoke(
                    "What transport protocols does the 2025-03-26 version of the MCP "
                    "spec (modelcontextprotocol/modelcontextprotocol) support?"
                )

        .. dropdown::  Text editor

            .. code-block:: python

                from langchain_anthropic import ChatAnthropic

                llm = ChatAnthropic(model="claude-3-7-sonnet-20250219")

                tool = {"type": "text_editor_20250124", "name": "str_replace_editor"}
                llm_with_tools = llm.bind_tools([tool])

                response = llm_with_tools.invoke(
                    "There's a syntax error in my primes.py file. Can you help me fix it?"
                )
                print(response.text)
                response.tool_calls

            .. code-block::

                I'd be happy to help you fix the syntax error in your primes.py file. First, let's look at the current content of the file to identify the error.

                [{'name': 'str_replace_editor',
                'args': {'command': 'view', 'path': '/repo/primes.py'},
                'id': 'toolu_01VdNgt1YV7kGfj9LFLm6HyQ',
                'type': 'tool_call'}]

    Response metadata
        .. code-block:: python

            ai_msg = llm.invoke(messages)
            ai_msg.response_metadata

        .. code-block:: python

            {
                "id": "msg_013xU6FHEGEq76aP4RgFerVT",
                "model": "claude-3-7-sonnet-20250219",
                "stop_reason": "end_turn",
                "stop_sequence": None,
                "usage": {"input_tokens": 25, "output_tokens": 11},
            }

    """  # noqa: E501

    model_config = ConfigDict(
        populate_by_name=True,
    )

    model: str = Field(alias="model_name")
    """Model name to use."""

    max_tokens: Optional[int] = Field(default=None, alias="max_tokens_to_sample")
    """Denotes the number of tokens to predict per generation."""

    temperature: Optional[float] = None
    """A non-negative float that tunes the degree of randomness in generation."""

    top_k: Optional[int] = None
    """Number of most likely tokens to consider at each step."""

    top_p: Optional[float] = None
    """Total probability mass of tokens to consider at each step."""

    default_request_timeout: Optional[float] = Field(None, alias="timeout")
    """Timeout for requests to Anthropic Completion API."""

    # sdk default = 2: https://github.com/anthropics/anthropic-sdk-python?tab=readme-ov-file#retries
    max_retries: int = 2
    """Number of retries allowed for requests sent to the Anthropic Completion API."""

    stop_sequences: Optional[list[str]] = Field(None, alias="stop")
    """Default stop sequences."""

    anthropic_api_url: Optional[str] = Field(
        alias="base_url",
        default_factory=from_env(
            ["ANTHROPIC_API_URL", "ANTHROPIC_BASE_URL"],
            default="https://api.anthropic.com",
        ),
    )
    """Base URL for API requests. Only specify if using a proxy or service emulator.

    If a value isn't passed in, will attempt to read the value first from
    ``ANTHROPIC_API_URL`` and if that is not set, ``ANTHROPIC_BASE_URL``.
    If neither are set, the default value of ``https://api.anthropic.com`` will
    be used.
    """

    anthropic_api_key: SecretStr = Field(
        alias="api_key",
        default_factory=secret_from_env("ANTHROPIC_API_KEY", default=""),
    )
    """Automatically read from env var ``ANTHROPIC_API_KEY`` if not provided."""

    anthropic_proxy: Optional[str] = Field(
        default_factory=from_env("ANTHROPIC_PROXY", default=None)
    )
    """Proxy to use for the Anthropic clients, will be used for every API call.

    If not provided, will attempt to read from the ``ANTHROPIC_PROXY`` environment
    variable."""

    default_headers: Optional[Mapping[str, str]] = None
    """Headers to pass to the Anthropic clients, will be used for every API call."""

    betas: Optional[list[str]] = None
    """List of beta features to enable. If specified, invocations will be routed
    through client.beta.messages.create.

    Example: ``betas=["mcp-client-2025-04-04"]``
    """

    model_kwargs: dict[str, Any] = Field(default_factory=dict)

    streaming: bool = False
    """Whether to use streaming or not."""

    stream_usage: bool = True
    """Whether to include usage metadata in streaming output. If ``True``, additional
    message chunks will be generated during the stream including usage metadata.
    """

    thinking: Optional[dict[str, Any]] = Field(default=None)
    """Parameters for Claude reasoning,
    e.g., ``{"type": "enabled", "budget_tokens": 10_000}``"""

    mcp_servers: Optional[list[dict[str, Any]]] = None
    """List of MCP servers to use for the request.

    Example: ``mcp_servers=[{"type": "url", "url": "https://mcp.example.com/mcp",
    "name": "example-mcp"}]``
    """

    @property
    def _llm_type(self) -> str:
        """Return type of chat model."""
        return "anthropic-chat"

    @property
    def lc_secrets(self) -> dict[str, str]:
        """Return a mapping of secret keys to environment variables."""
        return {
            "anthropic_api_key": "ANTHROPIC_API_KEY",
            "mcp_servers": "ANTHROPIC_MCP_SERVERS",
        }

    @classmethod
    def is_lc_serializable(cls) -> bool:
        """Whether the class is serializable in langchain."""
        return True

    @classmethod
    def get_lc_namespace(cls) -> list[str]:
        """Get the namespace of the langchain object."""
        return ["langchain", "chat_models", "anthropic"]

    @property
    def _identifying_params(self) -> dict[str, Any]:
        """Get the identifying parameters."""
        return {
            "model": self.model,
            "max_tokens": self.max_tokens,
            "temperature": self.temperature,
            "top_k": self.top_k,
            "top_p": self.top_p,
            "model_kwargs": self.model_kwargs,
            "streaming": self.streaming,
            "max_retries": self.max_retries,
            "default_request_timeout": self.default_request_timeout,
            "thinking": self.thinking,
        }

    def _get_ls_params(
        self,
        stop: Optional[list[str]] = None,
        **kwargs: Any,
    ) -> LangSmithParams:
        """Get standard params for tracing."""
        params = self._get_invocation_params(stop=stop, **kwargs)
        ls_params = LangSmithParams(
            ls_provider="anthropic",
            ls_model_name=params.get("model", self.model),
            ls_model_type="chat",
            ls_temperature=params.get("temperature", self.temperature),
        )
        if ls_max_tokens := params.get("max_tokens", self.max_tokens):
            ls_params["ls_max_tokens"] = ls_max_tokens
        if ls_stop := stop or params.get("stop", None):
            ls_params["ls_stop"] = ls_stop
        return ls_params

    @model_validator(mode="before")
    @classmethod
    def set_default_max_tokens(cls, values: dict[str, Any]) -> Any:
        """Set default max_tokens."""
        if values.get("max_tokens") is None:
            model = values.get("model") or values.get("model_name")
            values["max_tokens"] = _default_max_tokens_for(model)
        return values

    @model_validator(mode="before")
    @classmethod
    def build_extra(cls, values: dict) -> Any:
        """Build model kwargs."""
        all_required_field_names = get_pydantic_field_names(cls)
        return _build_model_kwargs(values, all_required_field_names)

    @cached_property
    def _client_params(self) -> dict[str, Any]:
        client_params: dict[str, Any] = {
            "api_key": self.anthropic_api_key.get_secret_value(),
            "base_url": self.anthropic_api_url,
            "max_retries": self.max_retries,
            "default_headers": (self.default_headers or None),
        }
        # value <= 0 indicates the param should be ignored. None is a meaningful value
        # for Anthropic client and treated differently than not specifying the param at
        # all.
        if self.default_request_timeout is None or self.default_request_timeout > 0:
            client_params["timeout"] = self.default_request_timeout

        return client_params

    @cached_property
    def _client(self) -> anthropic.Client:
        client_params = self._client_params
        http_client_params = {"base_url": client_params["base_url"]}
        if "timeout" in client_params:
            http_client_params["timeout"] = client_params["timeout"]
        if self.anthropic_proxy:
            http_client_params["anthropic_proxy"] = self.anthropic_proxy
        http_client = _get_default_httpx_client(**http_client_params)
        params = {
            **client_params,
            "http_client": http_client,
        }
        return anthropic.Client(**params)

    @cached_property
    def _async_client(self) -> anthropic.AsyncClient:
        client_params = self._client_params
        http_client_params = {"base_url": client_params["base_url"]}
        if "timeout" in client_params:
            http_client_params["timeout"] = client_params["timeout"]
        if self.anthropic_proxy:
            http_client_params["anthropic_proxy"] = self.anthropic_proxy
        http_client = _get_default_async_httpx_client(**http_client_params)
        params = {
            **client_params,
            "http_client": http_client,
        }
        return anthropic.AsyncClient(**params)

    def _get_request_payload(
        self,
        input_: LanguageModelInput,
        *,
        stop: Optional[list[str]] = None,
        **kwargs: dict,
    ) -> dict:
        """Get the request payload for the Anthropic API."""
        messages = self._convert_input(input_).to_messages()

        for idx, message in enumerate(messages):
            # Translate v1 content
            if (
                isinstance(message, AIMessage)
                and message.response_metadata.get("output_version") == "v1"
            ):
                tcs: list[types.ToolCall] = [
                    {
                        "type": "tool_call",
                        "name": tool_call["name"],
                        "args": tool_call["args"],
                        "id": tool_call.get("id"),
                    }
                    for tool_call in message.tool_calls
                ]
                messages[idx] = message.model_copy(
                    update={
                        "content": _convert_from_v1_to_anthropic(
                            cast(list[types.ContentBlock], message.content),
                            tcs,
                            message.response_metadata.get("model_provider"),
                        )
                    }
                )

        system, formatted_messages = _format_messages(messages)

        # If cache_control is provided in kwargs, add it to last message
        # and content block.
        if "cache_control" in kwargs and formatted_messages:
            if isinstance(formatted_messages[-1]["content"], list):
                formatted_messages[-1]["content"][-1]["cache_control"] = kwargs.pop(
                    "cache_control"
                )
            elif isinstance(formatted_messages[-1]["content"], str):
                formatted_messages[-1]["content"] = [
                    {
                        "type": "text",
                        "text": formatted_messages[-1]["content"],
                        "cache_control": kwargs.pop("cache_control"),
                    }
                ]
            else:
                pass

        # If cache_control remains in kwargs, it would be passed as a top-level param
        # to the API, but Anthropic expects it nested within a message
        _ = kwargs.pop("cache_control", None)

        payload = {
            "model": self.model,
            "max_tokens": self.max_tokens,
            "messages": formatted_messages,
            "temperature": self.temperature,
            "top_k": self.top_k,
            "top_p": self.top_p,
            "stop_sequences": stop or self.stop_sequences,
            "betas": self.betas,
            "mcp_servers": self.mcp_servers,
            "system": system,
            **self.model_kwargs,
            **kwargs,
        }
        if self.thinking is not None:
            payload["thinking"] = self.thinking
        return {k: v for k, v in payload.items() if v is not None}

    def _create(self, payload: dict) -> Any:
        if "betas" in payload:
            return self._client.beta.messages.create(**payload)
        return self._client.messages.create(**payload)

    async def _acreate(self, payload: dict) -> Any:
        if "betas" in payload:
            return await self._async_client.beta.messages.create(**payload)
        return await self._async_client.messages.create(**payload)

    def _stream(
        self,
        messages: list[BaseMessage],
        stop: Optional[list[str]] = None,
        run_manager: Optional[CallbackManagerForLLMRun] = None,
        *,
        stream_usage: Optional[bool] = None,
        **kwargs: Any,
    ) -> Iterator[ChatGenerationChunk]:
        if stream_usage is None:
            stream_usage = self.stream_usage
        kwargs["stream"] = True
        payload = self._get_request_payload(messages, stop=stop, **kwargs)
        try:
            stream = self._create(payload)
            coerce_content_to_string = (
                not _tools_in_params(payload)
                and not _documents_in_params(payload)
                and not _thinking_in_params(payload)
            )
            block_start_event = None
            for event in stream:
                msg, block_start_event = _make_message_chunk_from_anthropic_event(
                    event,
                    stream_usage=stream_usage,
                    coerce_content_to_string=coerce_content_to_string,
                    block_start_event=block_start_event,
                )
                if msg is not None:
                    chunk = ChatGenerationChunk(message=msg)
                    if run_manager and isinstance(msg.content, str):
                        run_manager.on_llm_new_token(msg.content, chunk=chunk)
                    yield chunk
        except anthropic.BadRequestError as e:
            _handle_anthropic_bad_request(e)

    async def _astream(
        self,
        messages: list[BaseMessage],
        stop: Optional[list[str]] = None,
        run_manager: Optional[AsyncCallbackManagerForLLMRun] = None,
        *,
        stream_usage: Optional[bool] = None,
        **kwargs: Any,
    ) -> AsyncIterator[ChatGenerationChunk]:
        if stream_usage is None:
            stream_usage = self.stream_usage
        kwargs["stream"] = True
        payload = self._get_request_payload(messages, stop=stop, **kwargs)
        try:
            stream = await self._acreate(payload)
            coerce_content_to_string = (
                not _tools_in_params(payload)
                and not _documents_in_params(payload)
                and not _thinking_in_params(payload)
            )
            block_start_event = None
            async for event in stream:
                msg, block_start_event = _make_message_chunk_from_anthropic_event(
                    event,
                    stream_usage=stream_usage,
                    coerce_content_to_string=coerce_content_to_string,
                    block_start_event=block_start_event,
                )
                if msg is not None:
                    chunk = ChatGenerationChunk(message=msg)
                    if run_manager and isinstance(msg.content, str):
                        await run_manager.on_llm_new_token(msg.content, chunk=chunk)
                    yield chunk
        except anthropic.BadRequestError as e:
            _handle_anthropic_bad_request(e)

    def _format_output(self, data: Any, **kwargs: Any) -> ChatResult:
        """Format the output from the Anthropic API to LC."""
        data_dict = data.model_dump()
        content = data_dict["content"]

        # Remove citations if they are None - introduced in anthropic sdk 0.45
        for block in content:
            if (
                isinstance(block, dict)
                and "citations" in block
                and block["citations"] is None
            ):
                block.pop("citations")
            if (
                isinstance(block, dict)
                and block.get("type") == "thinking"
                and "text" in block
                and block["text"] is None
            ):
                block.pop("text")

        llm_output = {
            k: v for k, v in data_dict.items() if k not in ("content", "role", "type")
        }
        response_metadata = {"model_provider": "anthropic"}
        if "model" in llm_output and "model_name" not in llm_output:
            llm_output["model_name"] = llm_output["model"]
        if (
            len(content) == 1
            and content[0]["type"] == "text"
            and not content[0].get("citations")
        ):
            msg = AIMessage(
                content=content[0]["text"], response_metadata=response_metadata
            )
        elif any(block["type"] == "tool_use" for block in content):
            tool_calls = extract_tool_calls(content)
            msg = AIMessage(
                content=content,
                tool_calls=tool_calls,
                response_metadata=response_metadata,
            )
        else:
            msg = AIMessage(content=content, response_metadata=response_metadata)
        msg.usage_metadata = _create_usage_metadata(data.usage)
        return ChatResult(
            generations=[ChatGeneration(message=msg)],
            llm_output=llm_output,
        )

    def _generate(
        self,
        messages: list[BaseMessage],
        stop: Optional[list[str]] = None,
        run_manager: Optional[CallbackManagerForLLMRun] = None,
        **kwargs: Any,
    ) -> ChatResult:
        if self.streaming:
            stream_iter = self._stream(
                messages,
                stop=stop,
                run_manager=run_manager,
                **kwargs,
            )
            return generate_from_stream(stream_iter)
        payload = self._get_request_payload(messages, stop=stop, **kwargs)
        try:
            data = self._create(payload)
        except anthropic.BadRequestError as e:
            _handle_anthropic_bad_request(e)
        return self._format_output(data, **kwargs)

    async def _agenerate(
        self,
        messages: list[BaseMessage],
        stop: Optional[list[str]] = None,
        run_manager: Optional[AsyncCallbackManagerForLLMRun] = None,
        **kwargs: Any,
    ) -> ChatResult:
        if self.streaming:
            stream_iter = self._astream(
                messages,
                stop=stop,
                run_manager=run_manager,
                **kwargs,
            )
            return await agenerate_from_stream(stream_iter)
        payload = self._get_request_payload(messages, stop=stop, **kwargs)
        try:
            data = await self._acreate(payload)
        except anthropic.BadRequestError as e:
            _handle_anthropic_bad_request(e)
        return self._format_output(data, **kwargs)

    def _get_llm_for_structured_output_when_thinking_is_enabled(
        self,
        schema: Union[dict, type],
        formatted_tool: AnthropicTool,
    ) -> Runnable[LanguageModelInput, BaseMessage]:
        thinking_admonition = (
            "Anthropic structured output relies on forced tool calling, "
            "which is not supported when `thinking` is enabled. This method will raise "
            "langchain_core.exceptions.OutputParserException if tool calls are not "
            "generated. Consider disabling `thinking` or adjust your prompt to ensure "
            "the tool is called."
        )
        warnings.warn(thinking_admonition, stacklevel=2)
        llm = self.bind_tools(
            [schema],
            ls_structured_output_format={
                "kwargs": {"method": "function_calling"},
                "schema": formatted_tool,
            },
        )

        def _raise_if_no_tool_calls(message: AIMessage) -> AIMessage:
            if not message.tool_calls:
                raise OutputParserException(thinking_admonition)
            return message

        return llm | _raise_if_no_tool_calls

    def bind_tools(
        self,
        tools: Sequence[Union[dict[str, Any], type, Callable, BaseTool]],
        *,
        tool_choice: Optional[
            Union[dict[str, str], Literal["any", "auto"], str]  # noqa: PYI051
        ] = None,
        parallel_tool_calls: Optional[bool] = None,
        **kwargs: Any,
    ) -> Runnable[LanguageModelInput, AIMessage]:
        r"""Bind tool-like objects to this chat model.

        Args:
            tools: A list of tool definitions to bind to this chat model.
                Supports Anthropic format tool schemas and any tool definition handled
                by :meth:`~langchain_core.utils.function_calling.convert_to_openai_tool`.
            tool_choice: Which tool to require the model to call. Options are:

                - name of the tool as a string or as dict ``{"type": "tool", "name": "<<tool_name>>"}``: calls corresponding tool;
                - ``'auto'``, ``{"type: "auto"}``, or ``None``: automatically selects a tool (including no tool);
                - ``'any'`` or ``{"type: "any"}``: force at least one tool to be called;
            parallel_tool_calls: Set to ``False`` to disable parallel tool use.
                Defaults to ``None`` (no specification, which allows parallel tool use).

                .. versionadded:: 0.3.2
            kwargs: Any additional parameters are passed directly to
                :meth:`~langchain_anthropic.chat_models.ChatAnthropic.bind`.

        Example:

            .. code-block:: python

                from langchain_anthropic import ChatAnthropic
                from pydantic import BaseModel, Field


                class GetWeather(BaseModel):
                    '''Get the current weather in a given location'''

                    location: str = Field(..., description="The city and state, e.g. San Francisco, CA")


                class GetPrice(BaseModel):
                    '''Get the price of a specific product.'''

                    product: str = Field(..., description="The product to look up.")


                llm = ChatAnthropic(model="claude-3-5-sonnet-latest", temperature=0)
                llm_with_tools = llm.bind_tools([GetWeather, GetPrice])
                llm_with_tools.invoke(
                    "What is the weather like in San Francisco",
                )
                # -> AIMessage(
                #     content=[
                #         {'text': '<thinking>\nBased on the user\'s question, the relevant function to call is GetWeather, which requires the "location" parameter.\n\nThe user has directly specified the location as "San Francisco". Since San Francisco is a well known city, I can reasonably infer they mean San Francisco, CA without needing the state specified.\n\nAll the required parameters are provided, so I can proceed with the API call.\n</thinking>', 'type': 'text'},
                #         {'text': None, 'type': 'tool_use', 'id': 'toolu_01SCgExKzQ7eqSkMHfygvYuu', 'name': 'GetWeather', 'input': {'location': 'San Francisco, CA'}}
                #     ],
                #     response_metadata={'id': 'msg_01GM3zQtoFv8jGQMW7abLnhi', 'model': 'claude-3-5-sonnet-latest', 'stop_reason': 'tool_use', 'stop_sequence': None, 'usage': {'input_tokens': 487, 'output_tokens': 145}},
                #     id='run-87b1331e-9251-4a68-acef-f0a018b639cc-0'
                # )

        Example — force tool call with tool_choice ``'any'``:

            .. code-block:: python

                from langchain_anthropic import ChatAnthropic
                from pydantic import BaseModel, Field


                class GetWeather(BaseModel):
                    '''Get the current weather in a given location'''

                    location: str = Field(..., description="The city and state, e.g. San Francisco, CA")


                class GetPrice(BaseModel):
                    '''Get the price of a specific product.'''

                    product: str = Field(..., description="The product to look up.")


                llm = ChatAnthropic(model="claude-3-5-sonnet-latest", temperature=0)
                llm_with_tools = llm.bind_tools([GetWeather, GetPrice], tool_choice="any")
                llm_with_tools.invoke(
                    "what is the weather like in San Francisco",
                )


        Example — force specific tool call with tool_choice ``'<name_of_tool>'``:

            .. code-block:: python

                from langchain_anthropic import ChatAnthropic
                from pydantic import BaseModel, Field


                class GetWeather(BaseModel):
                    '''Get the current weather in a given location'''

                    location: str = Field(..., description="The city and state, e.g. San Francisco, CA")


                class GetPrice(BaseModel):
                    '''Get the price of a specific product.'''

                    product: str = Field(..., description="The product to look up.")


                llm = ChatAnthropic(model="claude-3-5-sonnet-latest", temperature=0)
                llm_with_tools = llm.bind_tools([GetWeather, GetPrice], tool_choice="GetWeather")
                llm_with_tools.invoke("What is the weather like in San Francisco")

        Example — cache specific tools:

            .. code-block:: python

                from langchain_anthropic import ChatAnthropic, convert_to_anthropic_tool
                from pydantic import BaseModel, Field


                class GetWeather(BaseModel):
                    '''Get the current weather in a given location'''

                    location: str = Field(..., description="The city and state, e.g. San Francisco, CA")


                class GetPrice(BaseModel):
                    '''Get the price of a specific product.'''

                    product: str = Field(..., description="The product to look up.")


                # We'll convert our pydantic class to the anthropic tool format
                # before passing to bind_tools so that we can set the 'cache_control'
                # field on our tool.
                cached_price_tool = convert_to_anthropic_tool(GetPrice)
                # Currently the only supported "cache_control" value is
                # {"type": "ephemeral"}.
                cached_price_tool["cache_control"] = {"type": "ephemeral"}

                # We need to pass in extra headers to enable use of the beta cache
                # control API.
                llm = ChatAnthropic(
                    model="claude-3-5-sonnet-latest",
                    temperature=0,
                )
                llm_with_tools = llm.bind_tools([GetWeather, cached_price_tool])
                llm_with_tools.invoke("What is the weather like in San Francisco")

            This outputs:

            .. code-block:: python

                AIMessage(
                    content=[
                        {
                            "text": "Certainly! I can help you find out the current weather in San Francisco. To get this information, I'll use the GetWeather function. Let me fetch that data for you right away.",
                            "type": "text",
                        },
                        {
                            "id": "toolu_01TS5h8LNo7p5imcG7yRiaUM",
                            "input": {"location": "San Francisco, CA"},
                            "name": "GetWeather",
                            "type": "tool_use",
                        },
                    ],
                    response_metadata={
                        "id": "msg_01Xg7Wr5inFWgBxE5jH9rpRo",
                        "model": "claude-3-5-sonnet-latest",
                        "stop_reason": "tool_use",
                        "stop_sequence": None,
                        "usage": {
                            "input_tokens": 171,
                            "output_tokens": 96,
                            "cache_creation_input_tokens": 1470,
                            "cache_read_input_tokens": 0,
                        },
                    },
                    id="run-b36a5b54-5d69-470e-a1b0-b932d00b089e-0",
                    tool_calls=[
                        {
                            "name": "GetWeather",
                            "args": {"location": "San Francisco, CA"},
                            "id": "toolu_01TS5h8LNo7p5imcG7yRiaUM",
                            "type": "tool_call",
                        }
                    ],
                    usage_metadata={
                        "input_tokens": 171,
                        "output_tokens": 96,
                        "total_tokens": 267,
                    },
                )

            If we invoke the tool again, we can see that the "usage" information in the AIMessage.response_metadata shows that we had a cache hit:

            .. code-block:: python

                AIMessage(
                    content=[
                        {
                            "text": "To get the current weather in San Francisco, I can use the GetWeather function. Let me check that for you.",
                            "type": "text",
                        },
                        {
                            "id": "toolu_01HtVtY1qhMFdPprx42qU2eA",
                            "input": {"location": "San Francisco, CA"},
                            "name": "GetWeather",
                            "type": "tool_use",
                        },
                    ],
                    response_metadata={
                        "id": "msg_016RfWHrRvW6DAGCdwB6Ac64",
                        "model": "claude-3-5-sonnet-latest",
                        "stop_reason": "tool_use",
                        "stop_sequence": None,
                        "usage": {
                            "input_tokens": 171,
                            "output_tokens": 82,
                            "cache_creation_input_tokens": 0,
                            "cache_read_input_tokens": 1470,
                        },
                    },
                    id="run-88b1f825-dcb7-4277-ac27-53df55d22001-0",
                    tool_calls=[
                        {
                            "name": "GetWeather",
                            "args": {"location": "San Francisco, CA"},
                            "id": "toolu_01HtVtY1qhMFdPprx42qU2eA",
                            "type": "tool_call",
                        }
                    ],
                    usage_metadata={
                        "input_tokens": 171,
                        "output_tokens": 82,
                        "total_tokens": 253,
                    },
                )

        """  # noqa: E501
        formatted_tools = [
            tool if _is_builtin_tool(tool) else convert_to_anthropic_tool(tool)
            for tool in tools
        ]
        if not tool_choice:
            pass
        elif isinstance(tool_choice, dict):
            kwargs["tool_choice"] = tool_choice
        elif isinstance(tool_choice, str) and tool_choice in ("any", "auto"):
            kwargs["tool_choice"] = {"type": tool_choice}
        elif isinstance(tool_choice, str):
            kwargs["tool_choice"] = {"type": "tool", "name": tool_choice}
        else:
            msg = (
                f"Unrecognized 'tool_choice' type {tool_choice=}. Expected dict, "
                f"str, or None."
            )
            raise ValueError(
                msg,
            )

        if parallel_tool_calls is not None:
            disable_parallel_tool_use = not parallel_tool_calls
            if "tool_choice" in kwargs:
                kwargs["tool_choice"]["disable_parallel_tool_use"] = (
                    disable_parallel_tool_use
                )
            else:
                kwargs["tool_choice"] = {
                    "type": "auto",
                    "disable_parallel_tool_use": disable_parallel_tool_use,
                }

        return self.bind(tools=formatted_tools, **kwargs)

    def with_structured_output(
        self,
        schema: Union[dict, type],
        *,
        include_raw: bool = False,
        **kwargs: Any,
    ) -> Runnable[LanguageModelInput, Union[dict, BaseModel]]:
        """Model wrapper that returns outputs formatted to match the given schema.

        Args:
            schema: The output schema. Can be passed in as:

                - an Anthropic tool schema,
                - an OpenAI function/tool schema,
                - a JSON Schema,
                - a TypedDict class,
                - or a Pydantic class.

                If ``schema`` is a Pydantic class then the model output will be a
                Pydantic instance of that class, and the model-generated fields will be
                validated by the Pydantic class. Otherwise the model output will be a
                dict and will not be validated. See :meth:`~langchain_core.utils.function_calling.convert_to_openai_tool`
                for more on how to properly specify types and descriptions of
                schema fields when specifying a Pydantic or TypedDict class.
            include_raw:
                If ``False`` then only the parsed structured output is returned. If
                an error occurs during model output parsing it will be raised. If ``True``
                then both the raw model response (a BaseMessage) and the parsed model
                response will be returned. If an error occurs during output parsing it
                will be caught and returned as well. The final output is always a dict
                with keys ``raw``, ``parsed``, and ``parsing_error``.
            kwargs: Additional keyword arguments are ignored.

        Returns:
            A Runnable that takes same inputs as a :class:`~langchain_core.language_models.chat.BaseChatModel`.

            If ``include_raw`` is ``False`` and ``schema`` is a Pydantic class, Runnable outputs
            an instance of ``schema`` (i.e., a Pydantic object).

            Otherwise, if ``include_raw`` is ``False`` then Runnable outputs a dict.

            If ``include_raw`` is True, then Runnable outputs a dict with keys:

            - ``'raw'``: BaseMessage
            - ``'parsed'``: None if there was a parsing error, otherwise the type depends on the ``schema`` as described above.
            - ``'parsing_error'``: Optional[BaseException]

        Example: Pydantic schema (include_raw=False):

            .. code-block:: python

                from langchain_anthropic import ChatAnthropic
                from pydantic import BaseModel


                class AnswerWithJustification(BaseModel):
                    '''An answer to the user question along with justification for the answer.'''

                    answer: str
                    justification: str


                llm = ChatAnthropic(model="claude-3-5-sonnet-latest", temperature=0)
                structured_llm = llm.with_structured_output(AnswerWithJustification)

                structured_llm.invoke("What weighs more a pound of bricks or a pound of feathers")

                # -> AnswerWithJustification(
                #     answer='They weigh the same',
                #     justification='Both a pound of bricks and a pound of feathers weigh one pound. The weight is the same, but the volume or density of the objects may differ.'
                # )

        Example:  Pydantic schema (include_raw=True):

            .. code-block:: python

                from langchain_anthropic import ChatAnthropic
                from pydantic import BaseModel


                class AnswerWithJustification(BaseModel):
                    '''An answer to the user question along with justification for the answer.'''

                    answer: str
                    justification: str


                llm = ChatAnthropic(model="claude-3-5-sonnet-latest", temperature=0)
                structured_llm = llm.with_structured_output(AnswerWithJustification, include_raw=True)

                structured_llm.invoke("What weighs more a pound of bricks or a pound of feathers")
                # -> {
                #     'raw': AIMessage(content='', additional_kwargs={'tool_calls': [{'id': 'call_Ao02pnFYXD6GN1yzc0uXPsvF', 'function': {'arguments': '{"answer":"They weigh the same.","justification":"Both a pound of bricks and a pound of feathers weigh one pound. The weight is the same, but the volume or density of the objects may differ."}', 'name': 'AnswerWithJustification'}, 'type': 'function'}]}),
                #     'parsed': AnswerWithJustification(answer='They weigh the same.', justification='Both a pound of bricks and a pound of feathers weigh one pound. The weight is the same, but the volume or density of the objects may differ.'),
                #     'parsing_error': None
                # }

        Example: Dict schema (include_raw=False):

            .. code-block:: python

                from langchain_anthropic import ChatAnthropic

                schema = {
                    "name": "AnswerWithJustification",
                    "description": "An answer to the user question along with justification for the answer.",
                    "input_schema": {
                        "type": "object",
                        "properties": {
                            "answer": {"type": "string"},
                            "justification": {"type": "string"},
                        },
                        "required": ["answer", "justification"],
                    },
                }
                llm = ChatAnthropic(model="claude-3-5-sonnet-latest", temperature=0)
                structured_llm = llm.with_structured_output(schema)

                structured_llm.invoke("What weighs more a pound of bricks or a pound of feathers")
                # -> {
                #     'answer': 'They weigh the same',
                #     'justification': 'Both a pound of bricks and a pound of feathers weigh one pound. The weight is the same, but the volume and density of the two substances differ.'
                # }

        .. versionchanged:: 0.1.22

                Added support for TypedDict class as `schema`.

        """  # noqa: E501
        formatted_tool = convert_to_anthropic_tool(schema)
        tool_name = formatted_tool["name"]
        if self.thinking is not None and self.thinking.get("type") == "enabled":
            llm = self._get_llm_for_structured_output_when_thinking_is_enabled(
                schema,
                formatted_tool,
            )
        else:
            llm = self.bind_tools(
                [schema],
                tool_choice=tool_name,
                ls_structured_output_format={
                    "kwargs": {"method": "function_calling"},
                    "schema": formatted_tool,
                },
            )

        if isinstance(schema, type) and is_basemodel_subclass(schema):
            output_parser: OutputParserLike = PydanticToolsParser(
                tools=[schema],
                first_tool_only=True,
            )
        else:
            output_parser = JsonOutputKeyToolsParser(
                key_name=tool_name,
                first_tool_only=True,
            )

        if include_raw:
            parser_assign = RunnablePassthrough.assign(
                parsed=itemgetter("raw") | output_parser,
                parsing_error=lambda _: None,
            )
            parser_none = RunnablePassthrough.assign(parsed=lambda _: None)
            parser_with_fallback = parser_assign.with_fallbacks(
                [parser_none],
                exception_key="parsing_error",
            )
            return RunnableMap(raw=llm) | parser_with_fallback
        return llm | output_parser

    @beta()
    def get_num_tokens_from_messages(
        self,
        messages: list[BaseMessage],
        tools: Optional[
            Sequence[Union[dict[str, Any], type, Callable, BaseTool]]
        ] = None,
        **kwargs: Any,
    ) -> int:
        """Count tokens in a sequence of input messages.

        Args:
            messages: The message inputs to tokenize.
            tools: If provided, sequence of dict, BaseModel, function, or BaseTools
                to be converted to tool schemas.
            kwargs: Additional keyword arguments are passed to the
                :meth:`~langchain_anthropic.chat_models.ChatAnthropic.bind` method.

        Basic usage:

            .. code-block:: python

                from langchain_anthropic import ChatAnthropic
                from langchain_core.messages import HumanMessage, SystemMessage

                llm = ChatAnthropic(model="claude-3-5-sonnet-20241022")

                messages = [
                    SystemMessage(content="You are a scientist"),
                    HumanMessage(content="Hello, Claude"),
                ]
                llm.get_num_tokens_from_messages(messages)

            .. code-block::

                14

        Pass tool schemas:

            .. code-block:: python

                from langchain_anthropic import ChatAnthropic
                from langchain_core.messages import HumanMessage
                from langchain_core.tools import tool

                llm = ChatAnthropic(model="claude-3-5-sonnet-20241022")

                @tool(parse_docstring=True)
                def get_weather(location: str) -> str:
                    \"\"\"Get the current weather in a given location

        Args:
                        location: The city and state, e.g. San Francisco, CA
                    \"\"\"
                    return "Sunny"

                messages = [
                    HumanMessage(content="What's the weather like in San Francisco?"),
                ]
                llm.get_num_tokens_from_messages(messages, tools=[get_weather])

            .. code-block::

                403

        .. versionchanged:: 0.3.0

                Uses Anthropic's `token counting API <https://docs.anthropic.com/en/docs/build-with-claude/token-counting>`__ to count tokens in messages.

        """  # noqa: E501
        formatted_system, formatted_messages = _format_messages(messages)
        if isinstance(formatted_system, str):
            kwargs["system"] = formatted_system
        if tools:
            kwargs["tools"] = [convert_to_anthropic_tool(tool) for tool in tools]

        response = self._client.beta.messages.count_tokens(
            betas=["token-counting-2024-11-01"],
            model=self.model,
            messages=formatted_messages,  # type: ignore[arg-type]
            **kwargs,
        )
        return response.input_tokens


def convert_to_anthropic_tool(
    tool: Union[dict[str, Any], type, Callable, BaseTool],
) -> AnthropicTool:
    """Convert a tool-like object to an Anthropic tool definition."""
    # already in Anthropic tool format
    if isinstance(tool, dict) and all(
        k in tool for k in ("name", "description", "input_schema")
    ):
        anthropic_formatted = AnthropicTool(tool)  # type: ignore[misc]
    else:
        oai_formatted = convert_to_openai_tool(tool)["function"]
        anthropic_formatted = AnthropicTool(
            name=oai_formatted["name"],
            input_schema=oai_formatted["parameters"],
        )
        if "description" in oai_formatted:
            anthropic_formatted["description"] = oai_formatted["description"]
    return anthropic_formatted


def _tools_in_params(params: dict) -> bool:
    return (
        "tools" in params
        or ("extra_body" in params and params["extra_body"].get("tools"))
        or "mcp_servers" in params
    )


def _thinking_in_params(params: dict) -> bool:
    return params.get("thinking", {}).get("type") == "enabled"


def _documents_in_params(params: dict) -> bool:
    for message in params.get("messages", []):
        if isinstance(message.get("content"), list):
            for block in message["content"]:
                if (
                    isinstance(block, dict)
                    and block.get("type") == "document"
                    and block.get("citations", {}).get("enabled")
                ):
                    return True
    return False


class _AnthropicToolUse(TypedDict):
    type: Literal["tool_use"]
    name: str
    input: dict
    id: str


def _lc_tool_calls_to_anthropic_tool_use_blocks(
    tool_calls: list[ToolCall],
) -> list[_AnthropicToolUse]:
    return [
        _AnthropicToolUse(
            type="tool_use",
            name=tool_call["name"],
            input=tool_call["args"],
            id=cast("str", tool_call["id"]),
        )
        for tool_call in tool_calls
    ]


def _make_message_chunk_from_anthropic_event(
    event: anthropic.types.RawMessageStreamEvent,
    *,
    stream_usage: bool = True,
    coerce_content_to_string: bool,
    block_start_event: Optional[anthropic.types.RawMessageStreamEvent] = None,
) -> tuple[Optional[AIMessageChunk], Optional[anthropic.types.RawMessageStreamEvent]]:
    """Convert Anthropic streaming event to `AIMessageChunk`.

    Args:
        event: Raw streaming event from Anthropic SDK
        stream_usage: Whether to include usage metadata in the output chunks.
        coerce_content_to_string: Whether to convert structured content to plain
            text strings. When True, only text content is preserved; when False,
            structured content like tool calls and citations are maintained.
        block_start_event: Previous content block start event, used for tracking
            tool use blocks and maintaining context across related events.

    Returns:
        Tuple containing:
        - AIMessageChunk: Converted message chunk with appropriate content and
          metadata, or None if the event doesn't produce a chunk
        - RawMessageStreamEvent: Updated `block_start_event` for tracking content
          blocks across sequential events, or None if not applicable

    Note:
        Not all Anthropic events result in message chunks. Events like internal
        state changes return None for the message chunk while potentially
        updating the `block_start_event` for context tracking.

    """
    message_chunk: Optional[AIMessageChunk] = None
    # Reference: Anthropic SDK streaming implementation
    # https://github.com/anthropics/anthropic-sdk-python/blob/main/src/anthropic/lib/streaming/_messages.py  # noqa: E501

    if event.type == "message_start" and stream_usage:
        # Capture model name, but don't include usage_metadata yet
        # as it will be properly reported in message_delta with complete info
        if hasattr(event.message, "model"):
            response_metadata = {"model_name": event.message.model}
        else:
            response_metadata = {}

        message_chunk = AIMessageChunk(
            content="" if coerce_content_to_string else [],
            response_metadata=response_metadata,
        )

    elif (
        event.type == "content_block_start"
        and event.content_block is not None
        and event.content_block.type
        in (
            "tool_use",  # Standard tool usage
            "code_execution_tool_result",  # Built-in code execution results
            "document",
            "redacted_thinking",
            "mcp_tool_use",
            "mcp_tool_result",
            "server_tool_use",  # Server-side tool usage
            "web_search_tool_result",  # Built-in web search results
            "web_fetch_tool_result",  # Built-in web fetch results,
        )
    ):
        if coerce_content_to_string:
            warnings.warn("Received unexpected tool content block.", stacklevel=2)

        content_block = event.content_block.model_dump()
        content_block["index"] = event.index
        if event.content_block.type == "tool_use":
            tool_call_chunk = create_tool_call_chunk(
                index=event.index,
                id=event.content_block.id,
                name=event.content_block.name,
                args="",
            )
            tool_call_chunks = [tool_call_chunk]
        else:
            tool_call_chunks = []
        message_chunk = AIMessageChunk(
            content=[content_block],
            tool_call_chunks=tool_call_chunks,
        )
        block_start_event = event

    # Process incremental content updates
    elif event.type == "content_block_delta":
        # Text and citation deltas (incremental text content)
        if event.delta.type in ("text_delta", "citations_delta"):
            if coerce_content_to_string and hasattr(event.delta, "text"):
                text = getattr(event.delta, "text", "")
                message_chunk = AIMessageChunk(content=text)
            else:
                content_block = event.delta.model_dump()
                content_block["index"] = event.index

                # All citation deltas are part of a text block
                content_block["type"] = "text"
                if "citation" in content_block:
                    # Assign citations to a list if present
                    content_block["citations"] = [content_block.pop("citation")]
                message_chunk = AIMessageChunk(content=[content_block])

        # Reasoning
        elif event.delta.type in {"thinking_delta", "signature_delta"}:
            content_block = event.delta.model_dump()
            content_block["index"] = event.index
            content_block["type"] = "thinking"
            message_chunk = AIMessageChunk(content=[content_block])

        # Tool input JSON (streaming tool arguments)
        elif event.delta.type == "input_json_delta":
            content_block = event.delta.model_dump()
            content_block["index"] = event.index
            start_event_block = (
                getattr(block_start_event, "content_block", None)
                if block_start_event
                else None
            )
            if (
                start_event_block is not None
                and getattr(start_event_block, "type", None) == "tool_use"
            ):
                tool_call_chunk = create_tool_call_chunk(
                    index=event.index,
                    id=None,
                    name=None,
                    args=event.delta.partial_json,
                )
                tool_call_chunks = [tool_call_chunk]
            else:
                tool_call_chunks = []
            message_chunk = AIMessageChunk(
                content=[content_block],
                tool_call_chunks=tool_call_chunks,
            )

    # Process final usage metadata and completion info
    elif event.type == "message_delta" and stream_usage:
        usage_metadata = _create_usage_metadata(event.usage)
        message_chunk = AIMessageChunk(
            content="" if coerce_content_to_string else [],
            usage_metadata=usage_metadata,
            response_metadata={
                "stop_reason": event.delta.stop_reason,
                "stop_sequence": event.delta.stop_sequence,
            },
        )
        if message_chunk.response_metadata.get("stop_reason"):
            # Mark final Anthropic stream chunk
            message_chunk.chunk_position = "last"
    # Unhandled event types (e.g., `content_block_stop`, `ping` events)
    # https://docs.anthropic.com/en/docs/build-with-claude/streaming#other-events
    else:
        pass

    if message_chunk:
        message_chunk.response_metadata["model_provider"] = "anthropic"
    return message_chunk, block_start_event


<<<<<<< HEAD
=======
@deprecated(since="0.1.0", removal="1.0.0", alternative="ChatAnthropic")
class ChatAnthropicMessages(ChatAnthropic):
    """Deprecated class, use `ChatAnthropic` instead."""


>>>>>>> 98630232
def _create_usage_metadata(anthropic_usage: BaseModel) -> UsageMetadata:
    """Create LangChain `UsageMetadata` from Anthropic `Usage` data.

    Note: Anthropic's `input_tokens` excludes cached tokens, so we manually add
    `cache_read` and `cache_creation` tokens to get the true total.

    """
    input_token_details: dict = {
        "cache_read": getattr(anthropic_usage, "cache_read_input_tokens", None),
        "cache_creation": getattr(anthropic_usage, "cache_creation_input_tokens", None),
    }

    # Add cache TTL information if provided (5-minute and 1-hour ephemeral cache)
    cache_creation = getattr(anthropic_usage, "cache_creation", None)

    # Currently just copying over the 5m and 1h keys, but if more are added in the
    # future we'll need to expand this tuple
    cache_creation_keys = ("ephemeral_5m_input_tokens", "ephemeral_1h_input_tokens")
    if cache_creation:
        if isinstance(cache_creation, BaseModel):
            cache_creation = cache_creation.model_dump()
        for k in cache_creation_keys:
            input_token_details[k] = cache_creation.get(k)

    # Calculate total input tokens: Anthropic's `input_tokens` excludes cached tokens,
    # so we need to add them back to get the true total input token count
    input_tokens = (
        (getattr(anthropic_usage, "input_tokens", 0) or 0)  # Base input tokens
        + (input_token_details["cache_read"] or 0)  # Tokens read from cache
        + (input_token_details["cache_creation"] or 0)  # Tokens used to create cache
    )
    output_tokens = getattr(anthropic_usage, "output_tokens", 0) or 0

    return UsageMetadata(
        input_tokens=input_tokens,
        output_tokens=output_tokens,
        total_tokens=input_tokens + output_tokens,
        input_token_details=InputTokenDetails(
            **{k: v for k, v in input_token_details.items() if v is not None},
        ),
    )<|MERGE_RESOLUTION|>--- conflicted
+++ resolved
@@ -2630,14 +2630,6 @@
     return message_chunk, block_start_event
 
 
-<<<<<<< HEAD
-=======
-@deprecated(since="0.1.0", removal="1.0.0", alternative="ChatAnthropic")
-class ChatAnthropicMessages(ChatAnthropic):
-    """Deprecated class, use `ChatAnthropic` instead."""
-
-
->>>>>>> 98630232
 def _create_usage_metadata(anthropic_usage: BaseModel) -> UsageMetadata:
     """Create LangChain `UsageMetadata` from Anthropic `Usage` data.
 
