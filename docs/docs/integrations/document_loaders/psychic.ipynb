--- conflicted
+++ resolved
@@ -5,12 +5,7 @@
    "metadata": {},
    "source": [
     "# Psychic\n",
-<<<<<<< HEAD
-    "*Last updated: 2024-01-02*\n",
-    "This notebook covers how to load documents from `Psychic`. See [here](/docs/ecosystem/integrations/psychic) for more details.\n",
-=======
     "This notebook covers how to load documents from `Psychic`. See [here](/docs/integrations/providers/psychic) for more details.\n",
->>>>>>> 7562f70c
     "\n",
     "## Prerequisites\n",
     "1. Follow the Quick Start section in [this document](/docs/ecosystem/integrations/psychic)\n",
