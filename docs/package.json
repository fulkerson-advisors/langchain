{
  "name": "docs",
  "version": "0.0.0",
  "private": true,
  "scripts": {
    "docusaurus": "docusaurus",
    "start": "rm -rf ./docs/api && docusaurus start",
    "build": "bash vercel_build.sh && rm -rf ./build && docusaurus build",
    "swizzle": "docusaurus swizzle",
    "deploy": "docusaurus deploy",
    "clear": "docusaurus clear",
    "serve": "docusaurus serve",
    "write-translations": "docusaurus write-translations",
    "write-heading-ids": "docusaurus write-heading-ids",
    "lint": "eslint --cache \"**/*.js\"",
    "lint:fix": "yarn lint --fix",
    "precommit": "lint-staged",
    "format": "prettier --write \"**/*.{js,jsx,ts,tsx,md,mdx}\"",
    "format:check": "prettier --check \"**/*.{js,jsx,ts,tsx,md,mdx}\""
  },
  "dependencies": {
    "@docusaurus/core": "^3.0.0",
    "@docusaurus/preset-classic": "^3.0.0",
    "@docusaurus/remark-plugin-npm2yarn": "^2.4.0",
<<<<<<< HEAD
    "@mdx-js/react": "^3",
=======
    "@docusaurus/theme-mermaid": "2.4.0",
    "@mdx-js/react": "^1.6.22",
>>>>>>> 0caef3cd
    "@mendable/search": "^0.0.160",
    "clsx": "^1.2.1",
    "json-loader": "^0.5.7",
    "prism-react-renderer": "^2.1.0",
    "process": "^0.11.10",
    "react": "^18",
    "react-dom": "^18",
    "typescript": "^5.1.3",
    "webpack": "^5.75.0"
  },
  "devDependencies": {
    "@babel/eslint-parser": "^7.18.2",
    "docusaurus-plugin-typedoc": "next",
    "eslint": "^8.19.0",
    "eslint-config-airbnb": "^19.0.4",
    "eslint-config-prettier": "^8.5.0",
    "eslint-plugin-header": "^3.1.1",
    "eslint-plugin-import": "^2.26.0",
    "eslint-plugin-jsx-a11y": "^6.6.0",
    "eslint-plugin-react": "^7.30.1",
    "eslint-plugin-react-hooks": "^4.6.0",
    "prettier": "^2.7.1",
    "typedoc": "^0.24.4",
    "typedoc-plugin-markdown": "next"
  },
  "browserslist": {
    "production": [
      ">0.5%",
      "not dead",
      "not op_mini all"
    ],
    "development": [
      "last 1 chrome version",
      "last 1 firefox version",
      "last 1 safari version"
    ]
  },
  "engines": {
    "node": ">=18"
  }
}<|MERGE_RESOLUTION|>--- conflicted
+++ resolved
@@ -22,12 +22,8 @@
     "@docusaurus/core": "^3.0.0",
     "@docusaurus/preset-classic": "^3.0.0",
     "@docusaurus/remark-plugin-npm2yarn": "^2.4.0",
-<<<<<<< HEAD
     "@mdx-js/react": "^3",
-=======
     "@docusaurus/theme-mermaid": "2.4.0",
-    "@mdx-js/react": "^1.6.22",
->>>>>>> 0caef3cd
     "@mendable/search": "^0.0.160",
     "clsx": "^1.2.1",
     "json-loader": "^0.5.7",
